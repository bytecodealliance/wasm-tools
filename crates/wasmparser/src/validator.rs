/* Copyright 2018 Mozilla Foundation
 *
 * Licensed under the Apache License, Version 2.0 (the "License");
 * you may not use this file except in compliance with the License.
 * You may obtain a copy of the License at
 *
 *     http://www.apache.org/licenses/LICENSE-2.0
 *
 * Unless required by applicable law or agreed to in writing, software
 * distributed under the License is distributed on an "AS IS" BASIS,
 * WITHOUT WARRANTIES OR CONDITIONS OF ANY KIND, either express or implied.
 * See the License for the specific language governing permissions and
 * limitations under the License.
 */

use crate::{
    limits::*, BinaryReaderError, Encoding, FromReader, FunctionBody, HeapType, Parser, Payload,
    Result, SectionLimited, ValType, WASM_COMPONENT_VERSION, WASM_MODULE_VERSION,
};
use std::mem;
use std::ops::Range;
use std::sync::Arc;

/// Test whether the given buffer contains a valid WebAssembly module or component,
/// analogous to [`WebAssembly.validate`][js] in the JS API.
///
/// This functions requires the bytes to validate are entirely resident in memory.
/// Additionally this validates the given bytes with the default set of WebAssembly
/// features implemented by `wasmparser`.
///
/// For more fine-tuned control over validation it's recommended to review the
/// documentation of [`Validator`].
///
/// Upon success, the type information for the top-level module or component will
/// be returned.
///
/// [js]: https://developer.mozilla.org/en-US/docs/Web/JavaScript/Reference/Global_Objects/WebAssembly/validate
pub fn validate(bytes: &[u8]) -> Result<Types> {
    Validator::new().validate_all(bytes)
}

#[test]
fn test_validate() {
    assert!(validate(&[0x0, 0x61, 0x73, 0x6d, 0x1, 0x0, 0x0, 0x0]).is_ok());
    assert!(validate(&[0x0, 0x61, 0x73, 0x6d, 0x2, 0x0, 0x0, 0x0]).is_err());
}

mod component;
mod core;
mod func;
mod operators;
pub mod types;

use self::component::*;
pub use self::core::ValidatorResources;
use self::core::*;
use self::types::{TypeAlloc, Types, TypesRef};
pub use func::{FuncToValidate, FuncValidator, FuncValidatorAllocations};
pub use operators::{Frame, FrameKind};

fn check_max(cur_len: usize, amt_added: u32, max: usize, desc: &str, offset: usize) -> Result<()> {
    if max
        .checked_sub(cur_len)
        .and_then(|amt| amt.checked_sub(amt_added as usize))
        .is_none()
    {
        if max == 1 {
            bail!(offset, "multiple {desc}");
        }

        bail!(offset, "{desc} count exceeds limit of {max}");
    }

    Ok(())
}

fn combine_type_sizes(a: u32, b: u32, offset: usize) -> Result<u32> {
    match a.checked_add(b) {
        Some(sum) if sum < MAX_WASM_TYPE_SIZE => Ok(sum),
        _ => Err(format_err!(
            offset,
            "effective type size exceeds the limit of {MAX_WASM_TYPE_SIZE}",
        )),
    }
}

/// Validator for a WebAssembly binary module or component.
///
/// This structure encapsulates state necessary to validate a WebAssembly
/// binary. This implements validation as defined by the [core
/// specification][core]. A `Validator` is designed, like
/// [`Parser`], to accept incremental input over time.
/// Additionally a `Validator` is also designed for parallel validation of
/// functions as they are received.
///
/// It's expected that you'll be using a [`Parser`] in tandem with a
/// `Validator`. As each [`Payload`](crate::Payload) is received from a
/// [`Parser`] you'll pass it into a `Validator` to test the validity of the
/// payload. Note that all payloads received from a [`Parser`] are expected to
/// be passed to a [`Validator`]. For example if you receive
/// [`Payload::TypeSection`](crate::Payload) you'll call
/// [`Validator::type_section`] to validate this.
///
/// The design of [`Validator`] is intended that you'll interleave, in your own
/// application's processing, calls to validation. Each variant, after it's
/// received, will be validated and then your application would proceed as
/// usual. At all times, however, you'll have access to the [`Validator`] and
/// the validation context up to that point. This enables applications to check
/// the types of functions and learn how many globals there are, for example.
///
/// [core]: https://webassembly.github.io/spec/core/valid/index.html
#[derive(Default)]
pub struct Validator {
    /// The current state of the validator.
    state: State,

    /// The global type space used by the validator and any sub-validators.
    types: TypeAlloc,

    /// The module state when parsing a WebAssembly module.
    module: Option<ModuleState>,

    /// With the component model enabled, this stores the pushed component states.
    /// The top of the stack is the current component state.
    components: Vec<ComponentState>,

    /// Enabled WebAssembly feature flags, dictating what's valid and what
    /// isn't.
    features: WasmFeatures,
}

#[derive(Debug, Clone, Copy, Eq, PartialEq)]
enum State {
    /// A header has not yet been parsed.
    ///
    /// The value is the expected encoding for the header.
    Unparsed(Option<Encoding>),
    /// A module header has been parsed.
    ///
    /// The associated module state is available via [`Validator::module`].
    Module,
    /// A component header has been parsed.
    ///
    /// The associated component state exists at the top of the
    /// validator's [`Validator::components`] stack.
    Component,
    /// The parse has completed and no more data is expected.
    End,
}

impl State {
    fn ensure_parsable(&self, offset: usize) -> Result<()> {
        match self {
            Self::Module | Self::Component => Ok(()),
            Self::Unparsed(_) => Err(BinaryReaderError::new(
                "unexpected section before header was parsed",
                offset,
            )),
            Self::End => Err(BinaryReaderError::new(
                "unexpected section after parsing has completed",
                offset,
            )),
        }
    }

    fn ensure_module(&self, section: &str, offset: usize) -> Result<()> {
        self.ensure_parsable(offset)?;

        match self {
            Self::Module => Ok(()),
            Self::Component => Err(format_err!(
                offset,
                "unexpected module {section} section while parsing a component",
            )),
            _ => unreachable!(),
        }
    }

    fn ensure_component(&self, section: &str, offset: usize) -> Result<()> {
        self.ensure_parsable(offset)?;

        match self {
            Self::Component => Ok(()),
            Self::Module => Err(format_err!(
                offset,
                "unexpected component {section} section while parsing a module",
            )),
            _ => unreachable!(),
        }
    }
}

impl Default for State {
    fn default() -> Self {
        Self::Unparsed(None)
    }
}

/// Flags for features that are enabled for validation.
#[derive(Hash, Debug, Copy, Clone)]
pub struct WasmFeatures {
    /// The WebAssembly `mutable-global` proposal (enabled by default)
    pub mutable_global: bool,
    /// The WebAssembly `nontrapping-float-to-int-conversions` proposal (enabled by default)
    pub saturating_float_to_int: bool,
    /// The WebAssembly `sign-extension-ops` proposal (enabled by default)
    pub sign_extension: bool,
    /// The WebAssembly reference types proposal (enabled by default)
    pub reference_types: bool,
    /// The WebAssembly multi-value proposal (enabled by default)
    pub multi_value: bool,
    /// The WebAssembly bulk memory operations proposal (enabled by default)
    pub bulk_memory: bool,
    /// The WebAssembly SIMD proposal (enabled by default)
    pub simd: bool,
    /// The WebAssembly Relaxed SIMD proposal
    pub relaxed_simd: bool,
    /// The WebAssembly threads proposal
    pub threads: bool,
    /// The WebAssembly tail-call proposal
    pub tail_call: bool,
    /// Whether or not floating-point instructions are enabled.
    ///
    /// This is enabled by default can be used to disallow floating-point
    /// operators and types.
    ///
    /// This does not correspond to a WebAssembly proposal but is instead
    /// intended for embeddings which have stricter-than-usual requirements
    /// about execution. Floats in WebAssembly can have different NaN patterns
    /// across hosts which can lead to host-dependent execution which some
    /// runtimes may not desire.
    pub floats: bool,
    /// The WebAssembly multi memory proposal
    pub multi_memory: bool,
    /// The WebAssembly exception handling proposal
    pub exceptions: bool,
    /// The WebAssembly memory64 proposal
    pub memory64: bool,
    /// The WebAssembly extended_const proposal
    pub extended_const: bool,
    /// The WebAssembly component model proposal.
    pub component_model: bool,
    /// The WebAssembly typed function references proposal
    pub function_references: bool,
    /// The WebAssembly memory control proposal
    pub memory_control: bool,
}

impl WasmFeatures {
    /// NOTE: This only checks that the value type corresponds to the feature set!!
    ///
    /// To check that reference types are valid, we need access to the module
    /// types. Use module.check_value_type.
    pub(crate) fn check_value_type(&self, ty: ValType) -> Result<(), &'static str> {
        match ty {
<<<<<<< HEAD
            ValType::I32 | ValType::I64 | ValType::F32 | ValType::F64 => Ok(()),
            ValType::Ref(r) => {
=======
            ValType::I32 | ValType::I64 => Ok(()),
            ValType::F32 | ValType::F64 => {
                if self.floats {
                    Ok(())
                } else {
                    Err("floating-point support is disabled")
                }
            }
            ValType::FuncRef | ValType::ExternRef => {
>>>>>>> 098ad823
                if self.reference_types {
                    if !self.function_references {
                        match (r.heap_type, r.nullable) {
                            (_, false) => {
                                Err("function references required for non-nullable types")
                            }
                            (HeapType::TypedFunc(_), _) => {
                                Err("function references required for index reference types")
                            }
                            _ => Ok(()),
                        }
                    } else {
                        Ok(())
                    }
                } else {
                    Err("reference types support is not enabled")
                }
            }
            ValType::V128 => {
                if self.simd {
                    Ok(())
                } else {
                    Err("SIMD support is not enabled")
                }
            }
        }
    }
}

impl Default for WasmFeatures {
    fn default() -> WasmFeatures {
        WasmFeatures {
            // Off-by-default features.
            relaxed_simd: false,
            threads: false,
            multi_memory: false,
            exceptions: false,
            memory64: false,
            extended_const: false,
            component_model: false,
            function_references: false,
            memory_control: false,

            // On-by-default features (phase 4 or greater).
            mutable_global: true,
            saturating_float_to_int: true,
            sign_extension: true,
            bulk_memory: true,
            multi_value: true,
            reference_types: true,
            tail_call: true,
            simd: true,
            floats: true,
        }
    }
}

/// Possible return values from [`Validator::payload`].
#[allow(clippy::large_enum_variant)]
pub enum ValidPayload<'a> {
    /// The payload validated, no further action need be taken.
    Ok,
    /// The payload validated, but it started a nested module or component.
    ///
    /// This result indicates that the specified parser should be used instead
    /// of the currently-used parser until this returned one ends.
    Parser(Parser),
    /// A function was found to be validate.
    Func(FuncToValidate<ValidatorResources>, FunctionBody<'a>),
    /// The end payload was validated and the types known to the validator
    /// are provided.
    End(Types),
}

impl Validator {
    /// Creates a new [`Validator`] ready to validate a WebAssembly module
    /// or component.
    ///
    /// The new validator will receive payloads parsed from
    /// [`Parser`], and expects the first payload received to be
    /// the version header from the parser.
    pub fn new() -> Validator {
        Validator::default()
    }

    /// Creates a new [`Validator`] which has the specified set of wasm
    /// features activated for validation.
    ///
    /// This function is the same as [`Validator::new`] except it also allows
    /// you to customize the active wasm features in use for validation. This
    /// can allow enabling experimental proposals or also turning off
    /// on-by-default wasm proposals.
    pub fn new_with_features(features: WasmFeatures) -> Validator {
        let mut ret = Validator::new();
        ret.features = features;
        ret
    }

    /// Returns the wasm features used for this validator.
    pub fn features(&self) -> &WasmFeatures {
        &self.features
    }

    /// Validates an entire in-memory module or component with this validator.
    ///
    /// This function will internally create a [`Parser`] to parse the `bytes`
    /// provided. The entire module or component specified by `bytes` will be
    /// parsed and validated.
    ///
    /// Upon success, the type information for the top-level module or component
    /// will be returned.
    pub fn validate_all(&mut self, bytes: &[u8]) -> Result<Types> {
        let mut functions_to_validate = Vec::new();
        let mut last_types = None;
        for payload in Parser::new(0).parse_all(bytes) {
            match self.payload(&payload?)? {
                ValidPayload::Func(a, b) => {
                    functions_to_validate.push((a, b));
                }
                ValidPayload::End(types) => {
                    // Only the last (top-level) type information will be returned
                    last_types = Some(types);
                }
                _ => {}
            }
        }

        let mut allocs = FuncValidatorAllocations::default();
        for (func, body) in functions_to_validate {
            let mut validator = func.into_validator(allocs);
            validator.validate(&body)?;
            allocs = validator.into_allocations();
        }

        Ok(last_types.unwrap())
    }

    /// Gets the types known by the validator so far within the
    /// module/component `level` modules/components up from the
    /// module/component currently being parsed.
    ///
    /// For instance, calling `validator.types(0)` will get the types of the
    /// module/component currently being parsed, and `validator.types(1)` will
    /// get the types of the component containing that module/component.
    ///
    /// Returns `None` if there is no module/component that many levels up.
    pub fn types(&self, mut level: usize) -> Option<TypesRef> {
        if let Some(module) = &self.module {
            if level == 0 {
                return Some(TypesRef::from_module(&self.types, &module.module));
            } else {
                level -= 1;
            }
        }

        self.components
            .iter()
            .nth_back(level)
            .map(|component| TypesRef::from_component(&self.types, component))
    }

    /// Convenience function to validate a single [`Payload`].
    ///
    /// This function is intended to be used as a convenience. It will
    /// internally perform any validation necessary to validate the [`Payload`]
    /// provided. The convenience part is that you're likely already going to
    /// be matching on [`Payload`] in your application, at which point it's more
    /// appropriate to call the individual methods on [`Validator`] per-variant
    /// in [`Payload`], such as [`Validator::type_section`].
    ///
    /// This function returns a [`ValidPayload`] variant on success, indicating
    /// one of a few possible actions that need to be taken after a payload is
    /// validated. For example function contents are not validated here, they're
    /// returned through [`ValidPayload`] for validation by the caller.
    pub fn payload<'a>(&mut self, payload: &Payload<'a>) -> Result<ValidPayload<'a>> {
        use crate::Payload::*;
        match payload {
            Version {
                num,
                encoding,
                range,
            } => self.version(*num, *encoding, range)?,

            // Module sections
            TypeSection(s) => self.type_section(s)?,
            ImportSection(s) => self.import_section(s)?,
            FunctionSection(s) => self.function_section(s)?,
            TableSection(s) => self.table_section(s)?,
            MemorySection(s) => self.memory_section(s)?,
            TagSection(s) => self.tag_section(s)?,
            GlobalSection(s) => self.global_section(s)?,
            ExportSection(s) => self.export_section(s)?,
            StartSection { func, range } => self.start_section(*func, range)?,
            ElementSection(s) => self.element_section(s)?,
            DataCountSection { count, range } => self.data_count_section(*count, range)?,
            CodeSectionStart {
                count,
                range,
                size: _,
            } => self.code_section_start(*count, range)?,
            CodeSectionEntry(body) => {
                let func_validator = self.code_section_entry(body)?;
                return Ok(ValidPayload::Func(func_validator, body.clone()));
            }
            DataSection(s) => self.data_section(s)?,

            // Component sections
            ModuleSection { parser, range, .. } => {
                self.module_section(range)?;
                return Ok(ValidPayload::Parser(parser.clone()));
            }
            InstanceSection(s) => self.instance_section(s)?,
            CoreTypeSection(s) => self.core_type_section(s)?,
            ComponentSection { parser, range, .. } => {
                self.component_section(range)?;
                return Ok(ValidPayload::Parser(parser.clone()));
            }
            ComponentInstanceSection(s) => self.component_instance_section(s)?,
            ComponentAliasSection(s) => self.component_alias_section(s)?,
            ComponentTypeSection(s) => self.component_type_section(s)?,
            ComponentCanonicalSection(s) => self.component_canonical_section(s)?,
            ComponentStartSection { start, range } => self.component_start_section(start, range)?,
            ComponentImportSection(s) => self.component_import_section(s)?,
            ComponentExportSection(s) => self.component_export_section(s)?,

            End(offset) => return Ok(ValidPayload::End(self.end(*offset)?)),

            CustomSection { .. } => {} // no validation for custom sections
            UnknownSection { id, range, .. } => self.unknown_section(*id, range)?,
        }
        Ok(ValidPayload::Ok)
    }

    /// Validates [`Payload::Version`](crate::Payload).
    pub fn version(&mut self, num: u16, encoding: Encoding, range: &Range<usize>) -> Result<()> {
        match &self.state {
            State::Unparsed(expected) => {
                if let Some(expected) = expected {
                    if *expected != encoding {
                        bail!(
                            range.start,
                            "expected a version header for a {}",
                            match expected {
                                Encoding::Module => "module",
                                Encoding::Component => "component",
                            }
                        );
                    }
                }
            }
            _ => {
                return Err(BinaryReaderError::new(
                    "wasm version header out of order",
                    range.start,
                ))
            }
        }

        self.state = match encoding {
            Encoding::Module => {
                if num == WASM_MODULE_VERSION {
                    assert!(self.module.is_none());
                    self.module = Some(ModuleState::default());
                    State::Module
                } else {
                    bail!(range.start, "unknown binary version: {num:#x}");
                }
            }
            Encoding::Component => {
                if !self.features.component_model {
                    bail!(
                        range.start,
                        "unknown binary version: {num:#x}, \
                         note: the WebAssembly component model feature is not enabled",
                    );
                }
                if num == WASM_COMPONENT_VERSION {
                    self.components.push(ComponentState::default());
                    State::Component
                } else if num < WASM_COMPONENT_VERSION {
                    bail!(range.start, "unsupported component version: {num:#x}");
                } else {
                    bail!(range.start, "unknown component version: {num:#x}");
                }
            }
        };

        Ok(())
    }

    /// Validates [`Payload::TypeSection`](crate::Payload).
    pub fn type_section(&mut self, section: &crate::TypeSectionReader<'_>) -> Result<()> {
        self.process_module_section(
            Order::Type,
            section,
            "type",
            |state, _, types, count, offset| {
                check_max(
                    state.module.types.len(),
                    count,
                    MAX_WASM_TYPES,
                    "types",
                    offset,
                )?;
                types.reserve(count as usize);
                state.module.assert_mut().types.reserve(count as usize);
                Ok(())
            },
            |state, features, types, def, offset| {
                state
                    .module
                    .assert_mut()
                    .add_type(def, features, types, offset, false /* checked above */)
            },
        )
    }

    /// Validates [`Payload::ImportSection`](crate::Payload).
    ///
    /// This method should only be called when parsing a module.
    pub fn import_section(&mut self, section: &crate::ImportSectionReader<'_>) -> Result<()> {
        self.process_module_section(
            Order::Import,
            section,
            "import",
            |_, _, _, _, _| Ok(()), // add_import will check limits
            |state, features, types, import, offset| {
                state
                    .module
                    .assert_mut()
                    .add_import(import, features, types, offset)
            },
        )
    }

    /// Validates [`Payload::FunctionSection`](crate::Payload).
    ///
    /// This method should only be called when parsing a module.
    pub fn function_section(&mut self, section: &crate::FunctionSectionReader<'_>) -> Result<()> {
        self.process_module_section(
            Order::Function,
            section,
            "function",
            |state, _, _, count, offset| {
                check_max(
                    state.module.functions.len(),
                    count,
                    MAX_WASM_FUNCTIONS,
                    "functions",
                    offset,
                )?;
                state.module.assert_mut().functions.reserve(count as usize);
                debug_assert!(state.expected_code_bodies.is_none());
                state.expected_code_bodies = Some(count);
                Ok(())
            },
            |state, _, types, ty, offset| state.module.assert_mut().add_function(ty, types, offset),
        )
    }

    /// Validates [`Payload::TableSection`](crate::Payload).
    ///
    /// This method should only be called when parsing a module.
    pub fn table_section(&mut self, section: &crate::TableSectionReader<'_>) -> Result<()> {
        let features = self.features;
        self.process_module_section(
            Order::Table,
            section,
            "table",
            |state, _, _, count, offset| {
                check_max(
                    state.module.tables.len(),
                    count,
                    state.module.max_tables(&features),
                    "tables",
                    offset,
                )?;
                state.module.assert_mut().tables.reserve(count as usize);
                Ok(())
            },
            |state, features, types, table, offset| state.add_table(table, features, types, offset),
        )
    }

    /// Validates [`Payload::MemorySection`](crate::Payload).
    ///
    /// This method should only be called when parsing a module.
    pub fn memory_section(&mut self, section: &crate::MemorySectionReader<'_>) -> Result<()> {
        self.process_module_section(
            Order::Memory,
            section,
            "memory",
            |state, features, _, count, offset| {
                check_max(
                    state.module.memories.len(),
                    count,
                    state.module.max_memories(features),
                    "memories",
                    offset,
                )?;
                state.module.assert_mut().memories.reserve(count as usize);
                Ok(())
            },
            |state, features, _, ty, offset| {
                state.module.assert_mut().add_memory(ty, features, offset)
            },
        )
    }

    /// Validates [`Payload::TagSection`](crate::Payload).
    ///
    /// This method should only be called when parsing a module.
    pub fn tag_section(&mut self, section: &crate::TagSectionReader<'_>) -> Result<()> {
        if !self.features.exceptions {
            return Err(BinaryReaderError::new(
                "exceptions proposal not enabled",
                section.range().start,
            ));
        }

        self.process_module_section(
            Order::Tag,
            section,
            "tag",
            |state, _, _, count, offset| {
                check_max(
                    state.module.tags.len(),
                    count,
                    MAX_WASM_TAGS,
                    "tags",
                    offset,
                )?;
                state.module.assert_mut().tags.reserve(count as usize);
                Ok(())
            },
            |state, features, types, ty, offset| {
                state
                    .module
                    .assert_mut()
                    .add_tag(ty, features, types, offset)
            },
        )
    }

    /// Validates [`Payload::GlobalSection`](crate::Payload).
    ///
    /// This method should only be called when parsing a module.
    pub fn global_section(&mut self, section: &crate::GlobalSectionReader<'_>) -> Result<()> {
        self.process_module_section(
            Order::Global,
            section,
            "global",
            |state, _, _, count, offset| {
                check_max(
                    state.module.globals.len(),
                    count,
                    MAX_WASM_GLOBALS,
                    "globals",
                    offset,
                )?;
                state.module.assert_mut().globals.reserve(count as usize);
                Ok(())
            },
            |state, features, types, global, offset| {
                state.add_global(global, features, types, offset)
            },
        )
    }

    /// Validates [`Payload::ExportSection`](crate::Payload).
    ///
    /// This method should only be called when parsing a module.
    pub fn export_section(&mut self, section: &crate::ExportSectionReader<'_>) -> Result<()> {
        self.process_module_section(
            Order::Export,
            section,
            "export",
            |state, _, _, count, offset| {
                check_max(
                    state.module.exports.len(),
                    count,
                    MAX_WASM_EXPORTS,
                    "exports",
                    offset,
                )?;
                state.module.assert_mut().exports.reserve(count as usize);
                Ok(())
            },
            |state, features, _, e, offset| {
                let state = state.module.assert_mut();
                let ty = state.export_to_entity_type(&e, offset)?;
                state.add_export(e.name, ty, features, offset, false /* checked above */)
            },
        )
    }

    /// Validates [`Payload::StartSection`](crate::Payload).
    ///
    /// This method should only be called when parsing a module.
    pub fn start_section(&mut self, func: u32, range: &Range<usize>) -> Result<()> {
        let offset = range.start;
        self.state.ensure_module("start", offset)?;
        let state = self.module.as_mut().unwrap();
        state.update_order(Order::Start, offset)?;

        let ty = state.module.get_func_type(func, &self.types, offset)?;
        if !ty.params().is_empty() || !ty.results().is_empty() {
            return Err(BinaryReaderError::new(
                "invalid start function type",
                offset,
            ));
        }

        Ok(())
    }

    /// Validates [`Payload::ElementSection`](crate::Payload).
    ///
    /// This method should only be called when parsing a module.
    pub fn element_section(&mut self, section: &crate::ElementSectionReader<'_>) -> Result<()> {
        self.process_module_section(
            Order::Element,
            section,
            "element",
            |state, _, _, count, offset| {
                check_max(
                    state.module.element_types.len(),
                    count,
                    MAX_WASM_ELEMENT_SEGMENTS,
                    "element segments",
                    offset,
                )?;
                state
                    .module
                    .assert_mut()
                    .element_types
                    .reserve(count as usize);
                Ok(())
            },
            |state, features, types, e, offset| {
                state.add_element_segment(e, features, types, offset)
            },
        )
    }

    /// Validates [`Payload::DataCountSection`](crate::Payload).
    ///
    /// This method should only be called when parsing a module.
    pub fn data_count_section(&mut self, count: u32, range: &Range<usize>) -> Result<()> {
        let offset = range.start;
        self.state.ensure_module("data count", offset)?;

        let state = self.module.as_mut().unwrap();
        state.update_order(Order::DataCount, offset)?;

        if count > MAX_WASM_DATA_SEGMENTS as u32 {
            return Err(BinaryReaderError::new(
                "data count section specifies too many data segments",
                offset,
            ));
        }

        state.module.assert_mut().data_count = Some(count);
        Ok(())
    }

    /// Validates [`Payload::CodeSectionStart`](crate::Payload).
    ///
    /// This method should only be called when parsing a module.
    pub fn code_section_start(&mut self, count: u32, range: &Range<usize>) -> Result<()> {
        let offset = range.start;
        self.state.ensure_module("code", offset)?;

        let state = self.module.as_mut().unwrap();
        state.update_order(Order::Code, offset)?;

        match state.expected_code_bodies.take() {
            Some(n) if n == count => {}
            Some(_) => {
                return Err(BinaryReaderError::new(
                    "function and code section have inconsistent lengths",
                    offset,
                ));
            }
            // empty code sections are allowed even if the function section is
            // missing
            None if count == 0 => {}
            None => {
                return Err(BinaryReaderError::new(
                    "code section without function section",
                    offset,
                ))
            }
        }

        // Take a snapshot of the types when we start the code section.
        state.module.assert_mut().snapshot = Some(Arc::new(self.types.commit()));

        Ok(())
    }

    /// Validates [`Payload::CodeSectionEntry`](crate::Payload).
    ///
    /// This function will prepare a [`FuncToValidate`] which can be used to
    /// create a [`FuncValidator`] to validate the function. The function body
    /// provided will not be parsed or validated by this function.
    ///
    /// Note that the returned [`FuncToValidate`] is "connected" to this
    /// [`Validator`] in that it uses the internal context of this validator for
    /// validating the function. The [`FuncToValidate`] can be sent to another
    /// thread, for example, to offload actual processing of functions
    /// elsewhere.
    ///
    /// This method should only be called when parsing a module.
    pub fn code_section_entry(
        &mut self,
        body: &crate::FunctionBody,
    ) -> Result<FuncToValidate<ValidatorResources>> {
        let offset = body.range().start;
        self.state.ensure_module("code", offset)?;

        let state = self.module.as_mut().unwrap();

        let (index, ty) = state.next_code_index_and_type(offset)?;
        Ok(FuncToValidate::new(
            index,
            ty,
            ValidatorResources(state.module.arc().clone()),
            &self.features,
        ))
    }

    /// Validates [`Payload::DataSection`](crate::Payload).
    ///
    /// This method should only be called when parsing a module.
    pub fn data_section(&mut self, section: &crate::DataSectionReader<'_>) -> Result<()> {
        self.process_module_section(
            Order::Data,
            section,
            "data",
            |state, _, _, count, offset| {
                state.data_segment_count = count;
                check_max(0, count, MAX_WASM_DATA_SEGMENTS, "data segments", offset)
            },
            |state, features, types, d, offset| state.add_data_segment(d, features, types, offset),
        )
    }

    /// Validates [`Payload::ModuleSection`](crate::Payload).
    ///
    /// This method should only be called when parsing a component.
    pub fn module_section(&mut self, range: &Range<usize>) -> Result<()> {
        self.state.ensure_component("module", range.start)?;

        let current = self.components.last_mut().unwrap();
        check_max(
            current.core_modules.len(),
            1,
            MAX_WASM_MODULES,
            "modules",
            range.start,
        )?;

        match mem::replace(&mut self.state, State::Unparsed(Some(Encoding::Module))) {
            State::Component => {}
            _ => unreachable!(),
        }

        Ok(())
    }

    /// Validates [`Payload::InstanceSection`](crate::Payload).
    ///
    /// This method should only be called when parsing a component.
    pub fn instance_section(&mut self, section: &crate::InstanceSectionReader) -> Result<()> {
        self.process_component_section(
            section,
            "core instance",
            |components, _, count, offset| {
                let current = components.last_mut().unwrap();
                check_max(
                    current.instance_count(),
                    count,
                    MAX_WASM_INSTANCES,
                    "instances",
                    offset,
                )?;
                current.core_instances.reserve(count as usize);
                Ok(())
            },
            |components, types, _, instance, offset| {
                components
                    .last_mut()
                    .unwrap()
                    .add_core_instance(instance, types, offset)
            },
        )
    }

    /// Validates [`Payload::CoreTypeSection`](crate::Payload).
    ///
    /// This method should only be called when parsing a component.
    pub fn core_type_section(&mut self, section: &crate::CoreTypeSectionReader<'_>) -> Result<()> {
        self.process_component_section(
            section,
            "core type",
            |components, types, count, offset| {
                let current = components.last_mut().unwrap();
                check_max(current.type_count(), count, MAX_WASM_TYPES, "types", offset)?;
                types.reserve(count as usize);
                current.core_types.reserve(count as usize);
                Ok(())
            },
            |components, types, features, ty, offset| {
                ComponentState::add_core_type(
                    components, ty, features, types, offset, false, /* checked above */
                )
            },
        )
    }

    /// Validates [`Payload::ComponentSection`](crate::Payload).
    ///
    /// This method should only be called when parsing a component.
    pub fn component_section(&mut self, range: &Range<usize>) -> Result<()> {
        self.state.ensure_component("component", range.start)?;

        let current = self.components.last_mut().unwrap();
        check_max(
            current.components.len(),
            1,
            MAX_WASM_COMPONENTS,
            "components",
            range.start,
        )?;

        match mem::replace(&mut self.state, State::Unparsed(Some(Encoding::Component))) {
            State::Component => {}
            _ => unreachable!(),
        }

        Ok(())
    }

    /// Validates [`Payload::ComponentInstanceSection`](crate::Payload).
    ///
    /// This method should only be called when parsing a component.
    pub fn component_instance_section(
        &mut self,
        section: &crate::ComponentInstanceSectionReader,
    ) -> Result<()> {
        self.process_component_section(
            section,
            "instance",
            |components, _, count, offset| {
                let current = components.last_mut().unwrap();
                check_max(
                    current.instance_count(),
                    count,
                    MAX_WASM_INSTANCES,
                    "instances",
                    offset,
                )?;
                current.instances.reserve(count as usize);
                Ok(())
            },
            |components, types, _, instance, offset| {
                components
                    .last_mut()
                    .unwrap()
                    .add_instance(instance, types, offset)
            },
        )
    }

    /// Validates [`Payload::ComponentAliasSection`](crate::Payload).
    ///
    /// This method should only be called when parsing a component.
    pub fn component_alias_section(
        &mut self,
        section: &crate::ComponentAliasSectionReader<'_>,
    ) -> Result<()> {
        self.process_component_section(
            section,
            "alias",
            |_, _, _, _| Ok(()), // maximums checked via `add_alias`
            |components, types, _, alias, offset| -> Result<(), BinaryReaderError> {
                ComponentState::add_alias(components, alias, types, offset)
            },
        )
    }

    /// Validates [`Payload::ComponentTypeSection`](crate::Payload).
    ///
    /// This method should only be called when parsing a component.
    pub fn component_type_section(
        &mut self,
        section: &crate::ComponentTypeSectionReader,
    ) -> Result<()> {
        self.process_component_section(
            section,
            "type",
            |components, types, count, offset| {
                let current = components.last_mut().unwrap();
                check_max(current.type_count(), count, MAX_WASM_TYPES, "types", offset)?;
                types.reserve(count as usize);
                current.types.reserve(count as usize);
                Ok(())
            },
            |components, types, features, ty, offset| {
                ComponentState::add_type(
                    components, ty, features, types, offset, false, /* checked above */
                )
            },
        )
    }

    /// Validates [`Payload::ComponentCanonicalSection`](crate::Payload).
    ///
    /// This method should only be called when parsing a component.
    pub fn component_canonical_section(
        &mut self,
        section: &crate::ComponentCanonicalSectionReader,
    ) -> Result<()> {
        self.process_component_section(
            section,
            "function",
            |components, _, count, offset| {
                let current = components.last_mut().unwrap();
                check_max(
                    current.function_count(),
                    count,
                    MAX_WASM_FUNCTIONS,
                    "functions",
                    offset,
                )?;
                current.funcs.reserve(count as usize);
                Ok(())
            },
            |components, types, _, func, offset| {
                let current = components.last_mut().unwrap();
                match func {
                    crate::CanonicalFunction::Lift {
                        core_func_index,
                        type_index,
                        options,
                    } => current.lift_function(
                        core_func_index,
                        type_index,
                        options.into_vec(),
                        types,
                        offset,
                    ),
                    crate::CanonicalFunction::Lower {
                        func_index,
                        options,
                    } => current.lower_function(func_index, options.into_vec(), types, offset),
                }
            },
        )
    }

    /// Validates [`Payload::ComponentStartSection`](crate::Payload).
    ///
    /// This method should only be called when parsing a component.
    pub fn component_start_section(
        &mut self,
        f: &crate::ComponentStartFunction,
        range: &Range<usize>,
    ) -> Result<()> {
        self.state.ensure_component("start", range.start)?;

        // let mut section = section.clone();
        // let f = section.read()?;

        // if !section.eof() {
        //     return Err(BinaryReaderError::new(
        //         "trailing data at the end of the start section",
        //         section.original_position(),
        //     ));
        // }

        self.components.last_mut().unwrap().add_start(
            f.func_index,
            &f.arguments,
            f.results,
            &self.types,
            range.start,
        )
    }

    /// Validates [`Payload::ComponentImportSection`](crate::Payload).
    ///
    /// This method should only be called when parsing a component.
    pub fn component_import_section(
        &mut self,
        section: &crate::ComponentImportSectionReader,
    ) -> Result<()> {
        self.process_component_section(
            section,
            "import",
            |_, _, _, _| Ok(()), // add_import will check limits
            |components, types, _, import, offset| {
                components
                    .last_mut()
                    .unwrap()
                    .add_import(import, types, offset)
            },
        )
    }

    /// Validates [`Payload::ComponentExportSection`](crate::Payload).
    ///
    /// This method should only be called when parsing a component.
    pub fn component_export_section(
        &mut self,
        section: &crate::ComponentExportSectionReader,
    ) -> Result<()> {
        self.process_component_section(
            section,
            "export",
            |components, _, count, offset| {
                let current = components.last_mut().unwrap();
                check_max(
                    current.exports.len(),
                    count,
                    MAX_WASM_EXPORTS,
                    "exports",
                    offset,
                )?;
                current.exports.reserve(count as usize);
                Ok(())
            },
            |components, types, _, export, offset| {
                let current = components.last_mut().unwrap();
                let ty = current.export_to_entity_type(&export, types, offset)?;
                current.add_export(
                    export.name,
                    export.url,
                    ty,
                    offset,
                    false, /* checked above */
                )
            },
        )
    }

    /// Validates [`Payload::UnknownSection`](crate::Payload).
    ///
    /// Currently always returns an error.
    pub fn unknown_section(&mut self, id: u8, range: &Range<usize>) -> Result<()> {
        Err(format_err!(range.start, "malformed section id: {id}"))
    }

    /// Validates [`Payload::End`](crate::Payload).
    ///
    /// Returns the types known to the validator for the module or component.
    pub fn end(&mut self, offset: usize) -> Result<Types> {
        match std::mem::replace(&mut self.state, State::End) {
            State::Unparsed(_) => Err(BinaryReaderError::new(
                "cannot call `end` before a header has been parsed",
                offset,
            )),
            State::End => Err(BinaryReaderError::new(
                "cannot call `end` after parsing has completed",
                offset,
            )),
            State::Module => {
                let mut state = self.module.take().unwrap();
                state.validate_end(offset)?;

                // If there's a parent component, we'll add a module to the parent state
                // and continue to validate the component
                if let Some(parent) = self.components.last_mut() {
                    parent.add_core_module(&state.module, &mut self.types, offset)?;
                    self.state = State::Component;
                }

                Ok(Types::from_module(
                    self.types.commit(),
                    state.module.arc().clone(),
                ))
            }
            State::Component => {
                let mut component = self.components.pop().unwrap();

                // Validate that all values were used for the component
                if let Some(index) = component.values.iter().position(|(_, used)| !*used) {
                    return Err(
                        format_err!(offset,"value index {index} was not used as part of an instantiation, start function, or export"
                            )
                    );
                }

                // If there's a parent component, pop the stack, add it to the parent,
                // and continue to validate the component
                if let Some(parent) = self.components.last_mut() {
                    parent.add_component(&mut component, &mut self.types);
                    self.state = State::Component;
                }

                Ok(Types::from_component(self.types.commit(), component))
            }
        }
    }

    fn process_module_section<'a, T>(
        &mut self,
        order: Order,
        section: &SectionLimited<'a, T>,
        name: &str,
        validate_section: impl FnOnce(
            &mut ModuleState,
            &WasmFeatures,
            &mut TypeAlloc,
            u32,
            usize,
        ) -> Result<()>,
        mut validate_item: impl FnMut(
            &mut ModuleState,
            &WasmFeatures,
            &mut TypeAlloc,
            T,
            usize,
        ) -> Result<()>,
    ) -> Result<()>
    where
        T: FromReader<'a>,
    {
        let offset = section.range().start;
        self.state.ensure_module(name, offset)?;

        let state = self.module.as_mut().unwrap();
        state.update_order(order, offset)?;

        validate_section(
            state,
            &self.features,
            &mut self.types,
            section.count(),
            offset,
        )?;

        for item in section.clone().into_iter_with_offsets() {
            let (offset, item) = item?;
            validate_item(state, &self.features, &mut self.types, item, offset)?;
        }

        Ok(())
    }

    fn process_component_section<'a, T>(
        &mut self,
        section: &SectionLimited<'a, T>,
        name: &str,
        validate_section: impl FnOnce(
            &mut Vec<ComponentState>,
            &mut TypeAlloc,
            u32,
            usize,
        ) -> Result<()>,
        mut validate_item: impl FnMut(
            &mut Vec<ComponentState>,
            &mut TypeAlloc,
            &WasmFeatures,
            T,
            usize,
        ) -> Result<()>,
    ) -> Result<()>
    where
        T: FromReader<'a>,
    {
        let offset = section.range().start;

        if !self.features.component_model {
            return Err(BinaryReaderError::new(
                "component model feature is not enabled",
                offset,
            ));
        }

        self.state.ensure_component(name, offset)?;
        validate_section(
            &mut self.components,
            &mut self.types,
            section.count(),
            offset,
        )?;

        for item in section.clone().into_iter_with_offsets() {
            let (offset, item) = item?;
            validate_item(
                &mut self.components,
                &mut self.types,
                &self.features,
                item,
                offset,
            )?;
        }

        Ok(())
    }
}

#[cfg(test)]
mod tests {
    use crate::{GlobalType, MemoryType, RefType, TableType, ValType, Validator, WasmFeatures};
    use anyhow::Result;

    #[test]
    fn test_module_type_information() -> Result<()> {
        let bytes = wat::parse_str(
            r#"
            (module
                (type (func (param i32 i64) (result i32)))
                (memory 1 5)
                (table 10 funcref)
                (global (mut i32) (i32.const 0))
                (func (type 0) (i32.const 0))
                (tag (param i64 i32))
                (elem funcref (ref.func 0))
            )
        "#,
        )?;

        let mut validator = Validator::new_with_features(WasmFeatures {
            exceptions: true,
            ..Default::default()
        });

        let types = validator.validate_all(&bytes)?;

        assert_eq!(types.type_count(), 2);
        assert_eq!(types.memory_count(), 1);
        assert_eq!(types.table_count(), 1);
        assert_eq!(types.global_count(), 1);
        assert_eq!(types.function_count(), 1);
        assert_eq!(types.tag_count(), 1);
        assert_eq!(types.element_count(), 1);
        assert_eq!(types.module_count(), 0);
        assert_eq!(types.component_count(), 0);
        assert_eq!(types.instance_count(), 0);
        assert_eq!(types.value_count(), 0);

        match types.func_type_at(0) {
            Some(ty) => {
                assert_eq!(ty.params(), [ValType::I32, ValType::I64]);
                assert_eq!(ty.results(), [ValType::I32]);
            }
            _ => unreachable!(),
        }

        match types.func_type_at(1) {
            Some(ty) => {
                assert_eq!(ty.params(), [ValType::I64, ValType::I32]);
                assert_eq!(ty.results(), []);
            }
            _ => unreachable!(),
        }

        assert_eq!(
            types.memory_at(0),
            Some(MemoryType {
                memory64: false,
                shared: false,
                initial: 1,
                maximum: Some(5)
            })
        );

        assert_eq!(
            types.table_at(0),
            Some(TableType {
                initial: 10,
                maximum: None,
                element_type: RefType::FUNCREF,
            })
        );

        assert_eq!(
            types.global_at(0),
            Some(GlobalType {
                content_type: ValType::I32,
                mutable: true
            })
        );

        match types.function_at(0) {
            Some(ty) => {
                assert_eq!(ty.params(), [ValType::I32, ValType::I64]);
                assert_eq!(ty.results(), [ValType::I32]);
            }
            _ => unreachable!(),
        }

        match types.tag_at(0) {
            Some(ty) => {
                assert_eq!(ty.params(), [ValType::I64, ValType::I32]);
                assert_eq!(ty.results(), []);
            }
            _ => unreachable!(),
        }

        assert_eq!(types.element_at(0), Some(RefType::FUNCREF));

        Ok(())
    }

    #[test]
    fn test_type_id_aliasing() -> Result<()> {
        let bytes = wat::parse_str(
            r#"
            (component
              (type $T (list string))
              (alias outer 0 $T (type $A1))
              (alias outer 0 $T (type $A2))
            )
        "#,
        )?;

        let mut validator = Validator::new_with_features(WasmFeatures {
            component_model: true,
            ..Default::default()
        });

        let types = validator.validate_all(&bytes)?;

        let t_id = types.id_from_type_index(0, false).unwrap();
        let a1_id = types.id_from_type_index(1, false).unwrap();
        let a2_id = types.id_from_type_index(2, false).unwrap();

        // The ids should all be different
        assert!(t_id != a1_id);
        assert!(t_id != a2_id);
        assert!(a1_id != a2_id);

        // However, they should all point to the same type
        assert!(std::ptr::eq(
            types.type_from_id(t_id).unwrap(),
            types.type_from_id(a1_id).unwrap()
        ));
        assert!(std::ptr::eq(
            types.type_from_id(t_id).unwrap(),
            types.type_from_id(a2_id).unwrap()
        ));

        Ok(())
    }
}<|MERGE_RESOLUTION|>--- conflicted
+++ resolved
@@ -253,10 +253,6 @@
     /// types. Use module.check_value_type.
     pub(crate) fn check_value_type(&self, ty: ValType) -> Result<(), &'static str> {
         match ty {
-<<<<<<< HEAD
-            ValType::I32 | ValType::I64 | ValType::F32 | ValType::F64 => Ok(()),
-            ValType::Ref(r) => {
-=======
             ValType::I32 | ValType::I64 => Ok(()),
             ValType::F32 | ValType::F64 => {
                 if self.floats {
@@ -265,8 +261,7 @@
                     Err("floating-point support is disabled")
                 }
             }
-            ValType::FuncRef | ValType::ExternRef => {
->>>>>>> 098ad823
+            ValType::Ref(r) => {
                 if self.reference_types {
                     if !self.function_references {
                         match (r.heap_type, r.nullable) {
