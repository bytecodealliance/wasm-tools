//! State relating to validating a WebAssembly component.

use super::{
    check_max,
    core::Module,
    types::{
        ComponentFuncType, ComponentInstanceType, ComponentType, ComponentValType, EntityType,
        InstanceType, ModuleType, RecordType, Remapping, ResourceId, Type, TypeAlloc, TypeId,
        TypeList, VariantCase,
    },
};
use crate::validator::names::{KebabName, KebabNameKind, KebabStr, KebabString};
use crate::{
    limits::*,
    types::{
        ComponentDefinedType, ComponentEntityType, Context, InstanceTypeKind, LoweringInfo, Remap,
        SubtypeCx, TupleType, TypeInfo, VariantType,
    },
<<<<<<< HEAD
    BinaryReaderError, CanonicalOption, ComponentExportName, ComponentExternalKind,
    ComponentImportName, ComponentOuterAliasKind, ComponentTypeRef, ExternalKind, FuncType,
    GlobalType, InstantiationArgKind, MemoryType, Result, StructuralType, SubType, TableType,
=======
    BinaryReaderError, CanonicalOption, ComponentExternName, ComponentExternalKind,
    ComponentOuterAliasKind, ComponentTypeRef, ExternalKind, FuncType, GlobalType,
    InstantiationArgKind, MemoryType, RecGroup, Result, StructuralType, SubType, TableType,
>>>>>>> 2ebe0d87
    TypeBounds, ValType, WasmFeatures,
};
use indexmap::{map::Entry, IndexMap, IndexSet};
use std::collections::{HashMap, HashSet};
use std::mem;

fn to_kebab_str<'a>(s: &'a str, desc: &str, offset: usize) -> Result<&'a KebabStr> {
    match KebabStr::new(s) {
        Some(s) => Ok(s),
        None => {
            if s.is_empty() {
                bail!(offset, "{desc} name cannot be empty");
            }

            bail!(offset, "{desc} name `{s}` is not in kebab case");
        }
    }
}

pub(crate) struct ComponentState {
    /// Whether this state is a concrete component, an instance type, or a
    /// component type.
    kind: ComponentKind,

    // Core index spaces
    pub core_types: Vec<TypeId>,
    pub core_modules: Vec<TypeId>,
    pub core_instances: Vec<TypeId>,
    pub core_funcs: Vec<TypeId>,
    pub core_memories: Vec<MemoryType>,
    pub core_tables: Vec<TableType>,
    pub core_globals: Vec<GlobalType>,
    pub core_tags: Vec<TypeId>,

    // Component index spaces
    pub types: Vec<TypeId>,
    pub funcs: Vec<TypeId>,
    pub values: Vec<(ComponentValType, bool)>,
    pub instances: Vec<TypeId>,
    pub components: Vec<TypeId>,

    pub imports: IndexMap<String, ComponentEntityType>,
    pub exports: IndexMap<String, ComponentEntityType>,
    pub kebab_named_externs: IndexSet<KebabName>,

    has_start: bool,
    type_info: TypeInfo,

    /// A mapping of imported resources in this component.
    ///
    /// This mapping represents all "type variables" imported into the
    /// component, or resources. This could be resources imported directly as
    /// a top-level type import or additionally transitively through other
    /// imported instances.
    ///
    /// The mapping element here is a "path" which is a list of indexes into
    /// the import map that will be generated for this component. Each index
    /// is an index into an `IndexMap`, and each list is guaranteed to have at
    /// least one element.
    ///
    /// An example of this map is:
    ///
    /// ```wasm
    /// (component
    ///     ;; [0] - the first import
    ///     (import "r" (type (sub resource)))
    ///
    ///     ;; [1] - the second import
    ///     (import "r2" (type (sub resource)))
    ///
    ///     (import "i" (instance
    ///         ;; [2, 0] - the third import, and the first export the instance
    ///         (export "r3" (type (sub resource)))
    ///         ;; [2, 1] - the third import, and the second export the instance
    ///         (export "r4" (type (sub resource)))
    ///     ))
    ///
    ///     ;; ...
    /// )
    /// ```
    ///
    /// The `Vec<usize>` here can be thought of as `Vec<String>` but a
    /// (hopefully) more efficient representation.
    ///
    /// Finally note that this map is listed as an "append only" map because all
    /// insertions into it should always succeed. Any insertion which overlaps
    /// with a previous entry indicates a bug in the validator which needs to be
    /// corrected via other means.
    //
    // TODO: make these `SkolemResourceId` and then go fix all the compile
    // errors, don't add skolem things into the type area
    imported_resources: IndexMapAppendOnly<ResourceId, Vec<usize>>,

    /// A mapping of "defined" resources in this component, or those which
    /// are defined within the instantiation of this component.
    ///
    /// Defined resources, as the name implies, can sort of be thought of as
    /// "these are defined within the component". Note though that the means by
    /// which a local definition can occur are not simply those defined in the
    /// component but also in its transitively instantiated components
    /// internally. This means that this set closes over many transitive
    /// internal items in addition to those defined immediately in the component
    /// itself.
    ///
    /// The `Option<ValType>` in this mapping is whether or not the underlying
    /// reprsentation of the resource is known to this component. Immediately
    /// defined resources, for example, will have `Some(I32)` here. Resources
    /// that come from transitively defined components, for example, will have
    /// `None`. In the type context all entries here are `None`.
    ///
    /// Note that like `imported_resources` all insertions into this map are
    /// expected to succeed to it's declared as append-only.
    defined_resources: IndexMapAppendOnly<ResourceId, Option<ValType>>,

    /// A mapping of explicitly exported resources from this component in
    /// addition to the path that they're exported at.
    ///
    /// For more information on the path here see the documentation for
    /// `imported_resources`. Note that the indexes here index into the
    /// list of exports of this component.
    explicit_resources: IndexMap<ResourceId, Vec<usize>>,

    /// The set of types which are considered "exported" from this component.
    ///
    /// This is added to whenever a type export is found, or an instance export
    /// which itself contains a type export. This additionally includes all
    /// imported types since those are suitable for export as well.
    ///
    /// This set is consulted whenever an exported item is added since all
    /// referenced types must be members of this set.
    exported_types: HashSet<TypeId>,

    /// Same as `exported_types`, but for imports.
    imported_types: HashSet<TypeId>,

    /// The set of top-level resource exports and their names.
    ///
    /// This context is used to validate method names such as `[method]foo.bar`
    /// to ensure that `foo` is an exported resource and that the type mentioned
    /// in a function type is actually named `foo`.
    ///
    /// Note that imports/exports have disjoint contexts to ensure that they're
    /// validated correctly. Namely you can't retroactively attach methods to an
    /// import, for example.
    toplevel_exported_resources: KebabNameContext,

    /// Same as `toplevel_exported_resources`, but for imports.
    toplevel_imported_resources: KebabNameContext,
}

#[derive(Copy, Clone, Debug, PartialEq, Eq)]
pub enum ComponentKind {
    Component,
    InstanceType,
    ComponentType,
}

/// Helper context used to track information about resource names for method
/// name validation.
#[derive(Default)]
struct KebabNameContext {
    /// A map from a resource type id to an index in the `all_resource_names`
    /// set for the name of that resource.
    resource_name_map: HashMap<TypeId, usize>,

    /// All known resource names in this context, used to validate static method
    /// names to by ensuring that static methods' resource names are somewhere
    /// in this set.
    all_resource_names: IndexSet<String>,
}

#[derive(Debug, Copy, Clone)]
pub enum ExternKind {
    Import,
    Export,
}

impl ExternKind {
    pub fn desc(&self) -> &'static str {
        match self {
            ExternKind::Import => "import",
            ExternKind::Export => "export",
        }
    }
}

impl ComponentState {
    pub fn new(kind: ComponentKind) -> Self {
        Self {
            kind,
            core_types: Default::default(),
            core_modules: Default::default(),
            core_instances: Default::default(),
            core_funcs: Default::default(),
            core_memories: Default::default(),
            core_tables: Default::default(),
            core_globals: Default::default(),
            core_tags: Default::default(),
            types: Default::default(),
            funcs: Default::default(),
            values: Default::default(),
            instances: Default::default(),
            components: Default::default(),
            imports: Default::default(),
            exports: Default::default(),
            kebab_named_externs: Default::default(),
            has_start: Default::default(),
            type_info: TypeInfo::new(),
            imported_resources: Default::default(),
            defined_resources: Default::default(),
            explicit_resources: Default::default(),
            exported_types: Default::default(),
            imported_types: Default::default(),
            toplevel_exported_resources: Default::default(),
            toplevel_imported_resources: Default::default(),
        }
    }

    pub fn type_count(&self) -> usize {
        self.core_types.len() + self.types.len()
    }

    pub fn instance_count(&self) -> usize {
        self.core_instances.len() + self.instances.len()
    }

    pub fn function_count(&self) -> usize {
        self.core_funcs.len() + self.funcs.len()
    }

    pub fn add_core_type(
        components: &mut [Self],
        ty: crate::CoreType,
        features: &WasmFeatures,
        types: &mut TypeAlloc,
        offset: usize,
        check_limit: bool,
    ) -> Result<()> {
        let ty = match ty {
            crate::CoreType::Func(ty) => Type::Sub(SubType {
                is_final: false,
                supertype_idx: None,
                structural_type: StructuralType::Func(ty),
            }),
            crate::CoreType::Module(decls) => Type::Module(Box::new(Self::create_module_type(
                components,
                decls.into_vec(),
                features,
                types,
                offset,
            )?)),
        };

        let current = components.last_mut().unwrap();

        if check_limit {
            check_max(current.type_count(), 1, MAX_WASM_TYPES, "types", offset)?;
        }

        let id = types.push_ty(ty);
        current.core_types.push(id);

        Ok(())
    }

    pub fn add_core_module(
        &mut self,
        module: &Module,
        types: &mut TypeAlloc,
        offset: usize,
    ) -> Result<()> {
        let imports = module.imports_for_module_type(offset)?;

        // We have to clone the module's imports and exports here
        // because we cannot take the data out of the `MaybeOwned`
        // as it might be shared with a function validator.
        let ty = Type::Module(Box::new(ModuleType {
            info: TypeInfo::core(module.type_size),
            imports,
            exports: module.exports.clone(),
        }));

        let id = types.push_ty(ty);
        self.core_modules.push(id);

        Ok(())
    }

    pub fn add_core_instance(
        &mut self,
        instance: crate::Instance,
        types: &mut TypeAlloc,
        offset: usize,
    ) -> Result<()> {
        let instance = match instance {
            crate::Instance::Instantiate { module_index, args } => {
                self.instantiate_module(module_index, args.into_vec(), types, offset)?
            }
            crate::Instance::FromExports(exports) => {
                self.instantiate_core_exports(exports.into_vec(), types, offset)?
            }
        };

        self.core_instances.push(instance);

        Ok(())
    }

    pub fn add_type(
        components: &mut Vec<Self>,
        ty: crate::ComponentType,
        features: &WasmFeatures,
        types: &mut TypeAlloc,
        offset: usize,
        check_limit: bool,
    ) -> Result<()> {
        assert!(!components.is_empty());
        let ty = match ty {
            crate::ComponentType::Defined(ty) => Type::Defined(
                components
                    .last_mut()
                    .unwrap()
                    .create_defined_type(ty, types, offset)?,
            ),
            crate::ComponentType::Func(ty) => Type::ComponentFunc(
                components
                    .last_mut()
                    .unwrap()
                    .create_function_type(ty, types, offset)?,
            ),
            crate::ComponentType::Component(decls) => Type::Component(Box::new(
                Self::create_component_type(components, decls.into_vec(), features, types, offset)?,
            )),
            crate::ComponentType::Instance(decls) => Type::ComponentInstance(Box::new(
                Self::create_instance_type(components, decls.into_vec(), features, types, offset)?,
            )),
            crate::ComponentType::Resource { rep, dtor } => {
                let component = components.last_mut().unwrap();

                // Resource types cannot be declared in a type context, only
                // within a component context.
                if component.kind != ComponentKind::Component {
                    bail!(
                        offset,
                        "resources can only be defined within a concrete component"
                    );
                }

                // Current MVP restriction of the component model.
                if rep != ValType::I32 {
                    bail!(offset, "resources can only be represented by `i32`");
                }

                // If specified validate that the destructor is both a valid
                // function and has the correct signature.
                if let Some(dtor) = dtor {
                    let ty = component.core_function_at(dtor, offset)?;
                    let ty = types[ty].unwrap_func();
                    if ty.params() != [rep] || ty.results() != [] {
                        bail!(
                            offset,
                            "core function {dtor} has wrong signature for a destructor"
                        );
                    }
                }

                // As this is the introduction of a resource create a fresh new
                // identifier for the resource. This is then added into the
                // list of defined resources for this component, notably with a
                // rep listed to enable getting access to various intrinsics
                // such as `resource.rep`.
                let id = types.alloc_resource_id();
                component.defined_resources.insert(id, Some(rep));
                Type::Resource(id)
            }
        };

        let current = components.last_mut().unwrap();
        if check_limit {
            check_max(current.type_count(), 1, MAX_WASM_TYPES, "types", offset)?;
        }

        let id = types.push_ty(ty);
        current.types.push(id);

        Ok(())
    }

    pub fn add_import(
        &mut self,
        import: crate::ComponentImport,
        features: &WasmFeatures,
        types: &mut TypeAlloc,
        offset: usize,
    ) -> Result<()> {
        let mut entity = self.check_type_ref(&import.ty, features, types, offset)?;
        self.add_entity(
            &mut entity,
            Some((import.name.as_str(), ExternKind::Import)),
            features,
            types,
            offset,
        )?;
        self.toplevel_imported_resources.validate_import(
            import.name,
            "import",
            &entity,
            types,
            offset,
            &mut self.kebab_named_externs,
            &mut self.imports,
            &mut self.type_info,
        )?;
        Ok(())
    }

    fn add_entity(
        &mut self,
        ty: &mut ComponentEntityType,
        name_and_kind: Option<(&str, ExternKind)>,
        features: &WasmFeatures,
        types: &mut TypeAlloc,
        offset: usize,
    ) -> Result<()> {
        let kind = name_and_kind.map(|(_, k)| k);
        let (len, max, desc) = match ty {
            ComponentEntityType::Module(id) => {
                self.core_modules.push(*id);
                (self.core_modules.len(), MAX_WASM_MODULES, "modules")
            }
            ComponentEntityType::Component(id) => {
                self.components.push(*id);
                (self.components.len(), MAX_WASM_COMPONENTS, "components")
            }
            ComponentEntityType::Instance(id) => {
                match kind {
                    Some(ExternKind::Import) => self.prepare_instance_import(id, types),
                    Some(ExternKind::Export) => self.prepare_instance_export(id, types),
                    None => {}
                }
                self.instances.push(*id);
                (self.instance_count(), MAX_WASM_INSTANCES, "instances")
            }
            ComponentEntityType::Func(id) => {
                self.funcs.push(*id);
                (self.function_count(), MAX_WASM_FUNCTIONS, "functions")
            }
            ComponentEntityType::Value(ty) => {
                self.check_value_support(features, offset)?;
                let value_used = match kind {
                    Some(ExternKind::Import) | None => false,
                    Some(ExternKind::Export) => true,
                };
                self.values.push((*ty, value_used));
                (self.values.len(), MAX_WASM_VALUES, "values")
            }
            ComponentEntityType::Type {
                created,
                referenced,
            } => {
                self.types.push(*created);

                // Extra logic here for resources being imported and exported.
                // Note that if `created` is the same as `referenced` then this
                // is the original introduction of the resource which is where
                // `self.{imported,defined}_resources` are updated.
                if let Type::Resource(id) = types[*created] {
                    match kind {
                        Some(ExternKind::Import) => {
                            // A fresh new resource is being imported into a
                            // component. This arises from the import section of
                            // a component or from the import declaration in a
                            // component type. In both cases a new imported
                            // resource is injected with a fresh new identifier
                            // into our state.
                            if created == referenced {
                                self.imported_resources.insert(id, vec![self.imports.len()]);
                            }
                        }

                        Some(ExternKind::Export) => {
                            // A fresh resource is being exported from this
                            // component. This arises as part of the
                            // declaration of a component type, for example. In
                            // this situation brand new resource identifier is
                            // allocated and a definition is added, unlike the
                            // import case where an imported resource is added.
                            // Notably the representation of this new resource
                            // is unknown so it's listed as `None`.
                            if created == referenced {
                                self.defined_resources.insert(id, None);
                            }

                            // If this is a type export of a resource type then
                            // update the `explicit_resources` list. A new
                            // export path is about to be created for this
                            // resource and this keeps track of that.
                            self.explicit_resources.insert(id, vec![self.exports.len()]);
                        }

                        None => {}
                    }
                }
                (self.types.len(), MAX_WASM_TYPES, "types")
            }
        };

        check_max(len, 0, max, desc, offset)?;

        // Before returning perform the final validation of the type of the item
        // being imported/exported. This will ensure that everything is
        // appropriately named with respect to type definitions, resources, etc.
        if let Some((name, kind)) = name_and_kind {
            if !self.validate_and_register_named_types(Some(name), kind, ty, types) {
                bail!(
                    offset,
                    "{} not valid to be used as {}",
                    ty.desc(),
                    kind.desc()
                );
            }
        }
        Ok(())
    }

    /// Validates that the `ty` referenced only refers to named types internally
    /// and then inserts anything necessary, if applicable, to the defined sets
    /// within this component.
    ///
    /// This function will validate that `ty` only refers to named types. For
    /// example if it's a record then all of its fields must refer to named
    /// types. This consults either `self.imported_types` or
    /// `self.exported_types` as specified by `kind`. Note that this is not
    /// inherently recursive itself but it ends up being recursive since if
    /// recursive members were named then all their components must also be
    /// named. Consequently this check stops at the "one layer deep" position,
    /// or more accurately the position where types must be named (e.g. tuples
    /// aren't required to be named).
    fn validate_and_register_named_types(
        &mut self,
        toplevel_name: Option<&str>,
        kind: ExternKind,
        ty: &ComponentEntityType,
        types: &TypeAlloc,
    ) -> bool {
        if let ComponentEntityType::Type { created, .. } = ty {
            // If this is a top-level resource then register it in the
            // appropriate context so later validation of method-like-names
            // works out.
            if let Some(name) = toplevel_name {
                if let Type::Resource(_) = types[*created] {
                    let cx = match kind {
                        ExternKind::Import => &mut self.toplevel_imported_resources,
                        ExternKind::Export => &mut self.toplevel_exported_resources,
                    };
                    cx.register(name, *created);
                }
            }
        }

        match self.kind {
            ComponentKind::Component | ComponentKind::ComponentType => {}
            ComponentKind::InstanceType => return true,
        }
        let set = match kind {
            ExternKind::Import => &self.imported_types,
            ExternKind::Export => &self.exported_types,
        };
        match ty {
            // When a type is imported or exported than any recursive type
            // referred to by that import/export must additionally be exported
            // or imported. Here this walks the "first layer" of the type which
            // delegates to `TypeAlloc::type_named_type_id` to determine whether
            // the components of the type being named here are indeed all they
            // themselves named.
            ComponentEntityType::Type {
                created,
                referenced,
            } => {
                if !self.all_valtypes_named(types, *referenced, set) {
                    return false;
                }
                match kind {
                    // Imported types are both valid for import and valid for
                    // export.
                    ExternKind::Import => {
                        self.imported_types.insert(*created);
                        self.exported_types.insert(*created);
                    }
                    ExternKind::Export => {
                        self.exported_types.insert(*created);
                    }
                }

                true
            }

            // Instances are slightly nuanced here. The general idea is that if
            // an instance is imported, then any type exported by the instance
            // is then also exported. Additionally for exports. To get this to
            // work out this arm will recursively call
            // `validate_and_register_named_types` which means that types are
            // inserted into `self.{imported,exported}_types` as-we-go rather
            // than all at once.
            //
            // This then recursively validates that all items in the instance
            // itself are valid to import/export, recursive instances are
            // captured, and everything is appropriately added to the right
            // imported/exported set.
            ComponentEntityType::Instance(i) => {
                let ty = types[*i].unwrap_component_instance();
                ty.exports
                    .values()
                    .all(|ty| self.validate_and_register_named_types(None, kind, ty, types))
            }

            // All types referred to by a function must be named.
            ComponentEntityType::Func(id) => self.all_valtypes_named(types, *id, set),

            ComponentEntityType::Value(ty) => types.type_named_valtype(ty, set),

            // Components/modules are always "closed" or "standalone" and don't
            // need validation with respect to their named types.
            ComponentEntityType::Component(_) | ComponentEntityType::Module(_) => true,
        }
    }
    fn all_valtypes_named(&self, types: &TypeAlloc, id: TypeId, set: &HashSet<TypeId>) -> bool {
        match &types[id] {
            Type::Defined(i) => match i {
                // These types do not contain anything which must be
                // named.
                ComponentDefinedType::Primitive(_)
                | ComponentDefinedType::Flags(_)
                | ComponentDefinedType::Enum(_) => true,

                // Referenced types of all these aggregates must all be
                // named.
                ComponentDefinedType::Record(r) => {
                    r.fields.values().all(|t| types.type_named_valtype(t, set))
                }
                ComponentDefinedType::Tuple(r) => {
                    r.types.iter().all(|t| types.type_named_valtype(t, set))
                }
                ComponentDefinedType::Variant(r) => r
                    .cases
                    .values()
                    .filter_map(|t| t.ty.as_ref())
                    .all(|t| types.type_named_valtype(t, set)),
                ComponentDefinedType::Result { ok, err } => {
                    ok.as_ref()
                        .map(|t| types.type_named_valtype(t, set))
                        .unwrap_or(true)
                        && err
                            .as_ref()
                            .map(|t| types.type_named_valtype(t, set))
                            .unwrap_or(true)
                }
                ComponentDefinedType::List(ty) | ComponentDefinedType::Option(ty) => {
                    types.type_named_valtype(ty, set)
                }

                // The resource referred to by own/borrow must be named.
                ComponentDefinedType::Own(id) | ComponentDefinedType::Borrow(id) => {
                    set.contains(id)
                }
            },

            // Core wasm constructs are always valid with respect to
            // exported types, since they have none.
            Type::Module(_) | Type::Instance(_) | Type::Sub(_) => true,

            // Resource types, in isolation, are always valid to import
            // or export since they're either attached to an import or
            // being exported.
            //
            // Note that further validation of this happens in `finish`,
            // too.
            Type::Resource(_) => true,

            // Component types are validated as they are constructed,
            // so all component types are valid to export if they've
            // already been constructed.
            Type::Component(_) => true,

            // Function types must have all their parameters/results named.
            Type::ComponentFunc(ty) => ty
                .params
                .iter()
                .map(|(_, ty)| ty)
                .chain(ty.results.iter().map(|(_, ty)| ty))
                .all(|ty| types.type_named_valtype(ty, set)),

            // Instances must recursively have all referenced types named.
            Type::ComponentInstance(ty) => ty.exports.values().all(|ty| {
                let id = match ty {
                    ComponentEntityType::Module(id)
                    | ComponentEntityType::Func(id)
                    | ComponentEntityType::Value(ComponentValType::Type(id))
                    | ComponentEntityType::Type { created: id, .. }
                    | ComponentEntityType::Instance(id)
                    | ComponentEntityType::Component(id) => *id,
                    ComponentEntityType::Value(ComponentValType::Primitive(_)) => return true,
                };
                self.all_valtypes_named(types, id, set)
            }),
        }
    }

    /// Updates the type `id` specified, an identifier for a component instance
    /// type, to be imported into this component.
    ///
    /// Importing an instance type into a component specially handles the
    /// defined resources registered in the instance type. Notably all
    /// defined resources are "freshened" into brand new type variables and
    /// these new variables are substituted within the type. This is what
    /// creates a new `TypeId` and may update the `id` specified.
    ///
    /// One side effect of this operation, for example, is that if an instance
    /// type is used twice to import two different instances then the instances
    /// do not share resource types despite sharing the same original instance
    /// type.
    fn prepare_instance_import(&mut self, id: &mut TypeId, types: &mut TypeAlloc) {
        let ty = types[*id].unwrap_component_instance();

        // No special treatment for imports of instances which themselves have
        // no defined resources
        if ty.defined_resources.is_empty() {
            return;
        }

        let mut new_ty = ComponentInstanceType {
            // Copied from the input verbatim
            info: ty.info,

            // Copied over as temporary storage for now, and both of these are
            // filled out and expanded below.
            exports: ty.exports.clone(),
            explicit_resources: ty.explicit_resources.clone(),

            // Explicitly discard this field since the
            // defined resources are lifted into `self`
            defined_resources: Default::default(),
        };

        // Create brand new resources for all defined ones in the instance.
        let resources = (0..ty.defined_resources.len())
            .map(|_| types.alloc_resource_id())
            .collect::<IndexSet<_>>();

        // Build a map from the defined resources in `ty` to those in `new_ty`.
        //
        // As part of this same loop the new resources, which were previously
        // defined in `ty`, now become imported variables in `self`. Their
        // path for where they're imported is updated as well with
        // `self.next_import_index` as the import-to-be soon.
        let mut mapping = Remapping::default();
        let ty = types[*id].unwrap_component_instance();
        for (old, new) in ty.defined_resources.iter().zip(&resources) {
            let prev = mapping.resources.insert(*old, *new);
            assert!(prev.is_none());

            let mut base = vec![self.imports.len()];
            base.extend(ty.explicit_resources[old].iter().copied());
            self.imported_resources.insert(*new, base);
        }

        // Using the old-to-new resource mapping perform a substitution on
        // the `exports` and `explicit_resources` fields of `new_ty`
        for ty in new_ty.exports.values_mut() {
            types.remap_component_entity(ty, &mut mapping);
        }
        for (id, path) in mem::take(&mut new_ty.explicit_resources) {
            let id = *mapping.resources.get(&id).unwrap_or(&id);
            new_ty.explicit_resources.insert(id, path);
        }

        // Now that `new_ty` is complete finish its registration and then
        // update `id` on the way out.
        *id = types.push_ty(Type::ComponentInstance(Box::new(new_ty)));
    }

    /// Prepares an instance type, pointed to `id`, for being exported as a
    /// concrete instance from `self`.
    ///
    /// This will internally perform any resource "freshening" as required and
    /// then additionally update metadata within `self` about resources being
    /// exported or defined.
    fn prepare_instance_export(&mut self, id: &mut TypeId, types: &mut TypeAlloc) {
        // Exports of an instance mean that the enclosing context
        // is inheriting the resources that the instance
        // encapsulates. This means that the instance type
        // recorded for this export will itself have no
        // defined resources.
        let ty = types[*id].unwrap_component_instance();

        // Check to see if `defined_resources` is non-empty, and if so then
        // "freshen" all the resources and inherit them to our own defined
        // resources, updating `id` in the process.
        //
        // Note though that this specifically is not rewriting the resources of
        // exported instances. The `defined_resources` set on instance types is
        // a little subtle (see its documentation for more info), but the
        // general idea is that for a concrete instance it's always empty. Only
        // for instance type definitions does it ever have elements in it.
        //
        // That means that if this set is non-empty then what's happening is
        // that we're in a type context an exporting an instance of a previously
        // specified type. In this case all resources are required to be
        // "freshened" to ensure that multiple exports of the same type all
        // export different types of resources.
        //
        // And finally note that this operation empties out the
        // `defined_resources` set of the type that is registered for the
        // instance, as this export is modeled as producing a concrete instance.
        if !ty.defined_resources.is_empty() {
            let mut new_ty = ty.clone();
            let mut mapping = Remapping::default();
            for old in mem::take(&mut new_ty.defined_resources) {
                let new = types.alloc_resource_id();
                mapping.resources.insert(old, new);
                self.defined_resources.insert(new, None);
            }
            for ty in new_ty.exports.values_mut() {
                types.remap_component_entity(ty, &mut mapping);
            }
            for (id, path) in mem::take(&mut new_ty.explicit_resources) {
                let id = mapping.resources.get(&id).copied().unwrap_or(id);
                new_ty.explicit_resources.insert(id, path);
            }
            *id = types.push_ty(Type::ComponentInstance(Box::new(new_ty)));
        }

        // Any explicit resources in the instance are now additionally explicit
        // in this component since it's exported.
        //
        // The path to each explicit resources gets one element prepended which
        // is `self.next_export_index`, the index of the export about to be
        // generated.
        let ty = types[*id].unwrap_component_instance();
        for (id, path) in ty.explicit_resources.iter() {
            let mut new_path = vec![self.exports.len()];
            new_path.extend(path);
            self.explicit_resources.insert(*id, new_path);
        }
    }

    pub fn add_export(
        &mut self,
        name: ComponentExportName<'_>,
        mut ty: ComponentEntityType,
        features: &WasmFeatures,
        types: &mut TypeAlloc,
        offset: usize,
        check_limit: bool,
    ) -> Result<()> {
        if check_limit {
            check_max(self.exports.len(), 1, MAX_WASM_EXPORTS, "exports", offset)?;
        }
        self.add_entity(
            &mut ty,
            Some((name.as_str(), ExternKind::Export)),
            features,
            types,
            offset,
        )?;
        self.toplevel_exported_resources.validate_export(
            name.into(),
            "export",
            &ty,
            types,
            offset,
            &mut self.kebab_named_externs,
            &mut self.exports,
            &mut self.type_info,
        )?;
        Ok(())
    }

    pub fn lift_function(
        &mut self,
        core_func_index: u32,
        type_index: u32,
        options: Vec<CanonicalOption>,
        types: &TypeList,
        offset: usize,
    ) -> Result<()> {
        let ty = self.function_type_at(type_index, types, offset)?;
        let core_ty = types[self.core_function_at(core_func_index, offset)?].unwrap_func();

        // Lifting a function is for an export, so match the expected canonical ABI
        // export signature
        let info = ty.lower(types, false);
        self.check_options(Some(core_ty), &info, &options, types, offset)?;

        if core_ty.params() != info.params.as_slice() {
            bail!(
                offset,
                "lowered parameter types `{:?}` do not match parameter types \
                 `{:?}` of core function {core_func_index}",
                info.params.as_slice(),
                core_ty.params(),
            );
        }

        if core_ty.results() != info.results.as_slice() {
            bail!(
                offset,
                "lowered result types `{:?}` do not match result types \
                 `{:?}` of core function {core_func_index}",
                info.results.as_slice(),
                core_ty.results()
            );
        }

        self.funcs.push(self.types[type_index as usize]);

        Ok(())
    }

    pub fn lower_function(
        &mut self,
        func_index: u32,
        options: Vec<CanonicalOption>,
        types: &mut TypeAlloc,
        offset: usize,
    ) -> Result<()> {
        let ty = types[self.function_at(func_index, offset)?].unwrap_component_func();

        // Lowering a function is for an import, so use a function type that matches
        // the expected canonical ABI import signature.
        let info = ty.lower(types, true);

        self.check_options(None, &info, &options, types, offset)?;

        let lowered_ty = Type::Sub(SubType {
            is_final: false,
            supertype_idx: None,
            structural_type: StructuralType::Func(info.into_func_type()),
        });

        let id = types.push_ty(lowered_ty);
        self.core_funcs.push(id);

        Ok(())
    }

    pub fn resource_new(
        &mut self,
        resource: u32,
        types: &mut TypeAlloc,
        offset: usize,
    ) -> Result<()> {
        let rep = self.check_local_resource(resource, types, offset)?;
        let core_ty = Type::Sub(SubType {
            is_final: false,
            supertype_idx: None,
            structural_type: StructuralType::Func(FuncType::new([rep], [ValType::I32])),
        });
        self.core_funcs.push(types.push_ty(core_ty));
        Ok(())
    }

    pub fn resource_drop(
        &mut self,
        resource: u32,
        types: &mut TypeAlloc,
        offset: usize,
    ) -> Result<()> {
        self.resource_at(resource, types, offset)?;
        let core_ty = Type::Sub(SubType {
            is_final: false,
            supertype_idx: None,
            structural_type: StructuralType::Func(FuncType::new([ValType::I32], [])),
        });
        self.core_funcs.push(types.push_ty(core_ty));
        Ok(())
    }

    pub fn resource_rep(
        &mut self,
        resource: u32,
        types: &mut TypeAlloc,
        offset: usize,
    ) -> Result<()> {
        let rep = self.check_local_resource(resource, types, offset)?;
        let core_ty = Type::Sub(SubType {
            is_final: false,
            supertype_idx: None,
            structural_type: StructuralType::Func(FuncType::new([ValType::I32], [rep])),
        });
        self.core_funcs.push(types.push_ty(core_ty));
        Ok(())
    }

    fn check_local_resource(&self, idx: u32, types: &TypeList, offset: usize) -> Result<ValType> {
        let id = self.resource_at(idx, types, offset)?;
        let resource = types[id].unwrap_resource();
        match self.defined_resources.get(&resource).and_then(|rep| *rep) {
            Some(ty) => Ok(ty),
            None => bail!(offset, "type {idx} is not a local resource"),
        }
    }

    fn resource_at<'a>(&self, idx: u32, types: &'a TypeList, offset: usize) -> Result<TypeId> {
        let id = self.type_at(idx, false, offset)?;
        match &types[id] {
            Type::Resource(_) => Ok(id),
            _ => bail!(offset, "type index {} is not a resource type", idx),
        }
    }

    pub fn add_component(&mut self, component: ComponentType, types: &mut TypeAlloc) -> Result<()> {
        let ty = Type::Component(Box::new(component));
        let id = types.push_ty(ty);
        self.components.push(id);
        Ok(())
    }

    pub fn add_instance(
        &mut self,
        instance: crate::ComponentInstance,
        features: &WasmFeatures,
        types: &mut TypeAlloc,
        offset: usize,
    ) -> Result<()> {
        let instance = match instance {
            crate::ComponentInstance::Instantiate {
                component_index,
                args,
            } => self.instantiate_component(
                component_index,
                args.into_vec(),
                features,
                types,
                offset,
            )?,
            crate::ComponentInstance::FromExports(exports) => {
                self.instantiate_exports(exports.into_vec(), features, types, offset)?
            }
        };

        self.instances.push(instance);

        Ok(())
    }

    pub fn add_alias(
        components: &mut [Self],
        alias: crate::ComponentAlias,
        features: &WasmFeatures,
        types: &mut TypeAlloc,
        offset: usize,
    ) -> Result<()> {
        match alias {
            crate::ComponentAlias::InstanceExport {
                instance_index,
                kind,
                name,
            } => components.last_mut().unwrap().alias_instance_export(
                instance_index,
                kind,
                name,
                features,
                types,
                offset,
            ),
            crate::ComponentAlias::CoreInstanceExport {
                instance_index,
                kind,
                name,
            } => components.last_mut().unwrap().alias_core_instance_export(
                instance_index,
                kind,
                name,
                types,
                offset,
            ),
            crate::ComponentAlias::Outer { kind, count, index } => match kind {
                ComponentOuterAliasKind::CoreModule => {
                    Self::alias_module(components, count, index, offset)
                }
                ComponentOuterAliasKind::CoreType => {
                    Self::alias_core_type(components, count, index, offset)
                }
                ComponentOuterAliasKind::Type => {
                    Self::alias_type(components, count, index, types, offset)
                }
                ComponentOuterAliasKind::Component => {
                    Self::alias_component(components, count, index, offset)
                }
            },
        }
    }

    pub fn add_start(
        &mut self,
        func_index: u32,
        args: &[u32],
        results: u32,
        features: &WasmFeatures,
        types: &TypeList,
        offset: usize,
    ) -> Result<()> {
        if !features.component_model_values {
            bail!(
                offset,
                "support for component model `value`s is not enabled"
            );
        }
        if self.has_start {
            return Err(BinaryReaderError::new(
                "component cannot have more than one start function",
                offset,
            ));
        }

        let ft = types[self.function_at(func_index, offset)?].unwrap_component_func();

        if ft.params.len() != args.len() {
            bail!(
                offset,
                "component start function requires {} arguments but was given {}",
                ft.params.len(),
                args.len()
            );
        }

        if ft.results.len() as u32 != results {
            bail!(
                offset,
                "component start function has a result count of {results} \
                 but the function type has a result count of {type_results}",
                type_results = ft.results.len(),
            );
        }

        let cx = SubtypeCx::new(types, types);
        for (i, ((_, ty), arg)) in ft.params.iter().zip(args).enumerate() {
            // Ensure the value's type is a subtype of the parameter type
            cx.component_val_type(self.value_at(*arg, offset)?, ty, offset)
                .with_context(|| {
                    format!("value type mismatch for component start function argument {i}")
                })?;
        }

        for (_, ty) in ft.results.iter() {
            self.values.push((*ty, false));
        }

        self.has_start = true;

        Ok(())
    }

    fn check_options(
        &self,
        core_ty: Option<&FuncType>,
        info: &LoweringInfo,
        options: &[CanonicalOption],
        types: &TypeList,
        offset: usize,
    ) -> Result<()> {
        fn display(option: CanonicalOption) -> &'static str {
            match option {
                CanonicalOption::UTF8 => "utf8",
                CanonicalOption::UTF16 => "utf16",
                CanonicalOption::CompactUTF16 => "latin1-utf16",
                CanonicalOption::Memory(_) => "memory",
                CanonicalOption::Realloc(_) => "realloc",
                CanonicalOption::PostReturn(_) => "post-return",
            }
        }

        let mut encoding = None;
        let mut memory = None;
        let mut realloc = None;
        let mut post_return = None;

        for option in options {
            match option {
                CanonicalOption::UTF8 | CanonicalOption::UTF16 | CanonicalOption::CompactUTF16 => {
                    match encoding {
                        Some(existing) => {
                            bail!(
                                offset,
                                "canonical encoding option `{}` conflicts with option `{}`",
                                display(existing),
                                display(*option),
                            )
                        }
                        None => encoding = Some(*option),
                    }
                }
                CanonicalOption::Memory(idx) => {
                    memory = match memory {
                        None => {
                            self.memory_at(*idx, offset)?;
                            Some(*idx)
                        }
                        Some(_) => {
                            return Err(BinaryReaderError::new(
                                "canonical option `memory` is specified more than once",
                                offset,
                            ))
                        }
                    }
                }
                CanonicalOption::Realloc(idx) => {
                    realloc = match realloc {
                        None => {
                            let ty = types[self.core_function_at(*idx, offset)?].unwrap_func();
                            if ty.params()
                                != [ValType::I32, ValType::I32, ValType::I32, ValType::I32]
                                || ty.results() != [ValType::I32]
                            {
                                return Err(BinaryReaderError::new(
                                    "canonical option `realloc` uses a core function with an incorrect signature",
                                    offset,
                                ));
                            }
                            Some(*idx)
                        }
                        Some(_) => {
                            return Err(BinaryReaderError::new(
                                "canonical option `realloc` is specified more than once",
                                offset,
                            ))
                        }
                    }
                }
                CanonicalOption::PostReturn(idx) => {
                    post_return = match post_return {
                        None => {
                            let core_ty = core_ty.ok_or_else(|| {
                                BinaryReaderError::new(
                                    "canonical option `post-return` cannot be specified for lowerings",
                                    offset,
                                )
                            })?;

                            let ty = types[self.core_function_at(*idx, offset)?].unwrap_func();

                            if ty.params() != core_ty.results() || !ty.results().is_empty() {
                                return Err(BinaryReaderError::new(
                                    "canonical option `post-return` uses a core function with an incorrect signature",
                                    offset,
                                ));
                            }
                            Some(*idx)
                        }
                        Some(_) => {
                            return Err(BinaryReaderError::new(
                                "canonical option `post-return` is specified more than once",
                                offset,
                            ))
                        }
                    }
                }
            }
        }

        if info.requires_memory && memory.is_none() {
            return Err(BinaryReaderError::new(
                "canonical option `memory` is required",
                offset,
            ));
        }

        if info.requires_realloc && realloc.is_none() {
            return Err(BinaryReaderError::new(
                "canonical option `realloc` is required",
                offset,
            ));
        }

        Ok(())
    }

    fn check_type_ref(
        &mut self,
        ty: &ComponentTypeRef,
        features: &WasmFeatures,
        types: &mut TypeAlloc,
        offset: usize,
    ) -> Result<ComponentEntityType> {
        Ok(match ty {
            ComponentTypeRef::Module(index) => {
                let id = self.type_at(*index, true, offset)?;
                match &types[id] {
                    Type::Module(_) => {}
                    _ => bail!(offset, "core type index {index} is not a module type"),
                }
                ComponentEntityType::Module(id)
            }
            ComponentTypeRef::Func(index) => {
                let id = self.type_at(*index, false, offset)?;
                match &types[id] {
                    Type::ComponentFunc(_) => {}
                    _ => bail!(offset, "type index {index} is not a function type"),
                }
                ComponentEntityType::Func(id)
            }
            ComponentTypeRef::Value(ty) => {
                self.check_value_support(features, offset)?;
                let ty = match ty {
                    crate::ComponentValType::Primitive(ty) => ComponentValType::Primitive(*ty),
                    crate::ComponentValType::Type(index) => {
                        ComponentValType::Type(self.defined_type_at(*index, types, offset)?)
                    }
                };
                ComponentEntityType::Value(ty)
            }
            ComponentTypeRef::Type(TypeBounds::Eq(index)) => {
                let referenced = self.type_at(*index, false, offset)?;
                let created = types.with_unique(referenced);
                ComponentEntityType::Type {
                    referenced,
                    created,
                }
            }
            ComponentTypeRef::Type(TypeBounds::SubResource) => {
                let id = types.alloc_resource_id();
                let id = types.push_ty(Type::Resource(id));
                ComponentEntityType::Type {
                    referenced: id,
                    created: id,
                }
            }
            ComponentTypeRef::Instance(index) => {
                let id = self.type_at(*index, false, offset)?;
                match &types[id] {
                    Type::ComponentInstance(_) => {}
                    _ => bail!(offset, "type index {index} is not an instance type"),
                }
                ComponentEntityType::Instance(id)
            }
            ComponentTypeRef::Component(index) => {
                let id = self.type_at(*index, false, offset)?;
                match &types[id] {
                    Type::Component(_) => {}
                    _ => bail!(offset, "type index {index} is not a component type"),
                }
                ComponentEntityType::Component(id)
            }
        })
    }

    pub fn export_to_entity_type(
        &mut self,
        export: &crate::ComponentExport,
        features: &WasmFeatures,
        types: &mut TypeAlloc,
        offset: usize,
    ) -> Result<ComponentEntityType> {
        let actual = match export.kind {
            ComponentExternalKind::Module => {
                ComponentEntityType::Module(self.module_at(export.index, offset)?)
            }
            ComponentExternalKind::Func => {
                ComponentEntityType::Func(self.function_at(export.index, offset)?)
            }
            ComponentExternalKind::Value => {
                self.check_value_support(features, offset)?;
                ComponentEntityType::Value(*self.value_at(export.index, offset)?)
            }
            ComponentExternalKind::Type => {
                let referenced = self.type_at(export.index, false, offset)?;
                let created = types.with_unique(referenced);
                ComponentEntityType::Type {
                    referenced,
                    created,
                }
            }
            ComponentExternalKind::Instance => {
                ComponentEntityType::Instance(self.instance_at(export.index, offset)?)
            }
            ComponentExternalKind::Component => {
                ComponentEntityType::Component(self.component_at(export.index, offset)?)
            }
        };

        let ascribed = match &export.ty {
            Some(ty) => self.check_type_ref(ty, features, types, offset)?,
            None => return Ok(actual),
        };

        SubtypeCx::new(types, types)
            .component_entity_type(&actual, &ascribed, offset)
            .with_context(|| "ascribed type of export is not compatible with item's type")?;

        Ok(ascribed)
    }

    fn create_module_type(
        components: &[Self],
        decls: Vec<crate::ModuleTypeDeclaration>,
        features: &WasmFeatures,
        types: &mut TypeAlloc,
        offset: usize,
    ) -> Result<ModuleType> {
        let mut state = Module::default();

        for decl in decls {
            match decl {
                crate::ModuleTypeDeclaration::Type(ty) => {
                    state.add_types(&RecGroup::Single(ty), features, types, offset, true)?;
                }
                crate::ModuleTypeDeclaration::Export { name, ty } => {
                    let ty = state.check_type_ref(&ty, features, types, offset)?;
                    state.add_export(name, ty, features, offset, true)?;
                }
                crate::ModuleTypeDeclaration::OuterAlias { kind, count, index } => {
                    if count > 1 {
                        return Err(BinaryReaderError::new(
                                    "outer type aliases in module type declarations are limited to a maximum count of 1",
                                    offset,
                                ));
                    }
                    match kind {
                        crate::OuterAliasKind::Type => {
                            let ty = if count == 0 {
                                // Local alias, check the local module state
                                state.type_id_at(index, offset)?
                            } else {
                                // Otherwise, check the enclosing component state
                                let component =
                                    Self::check_alias_count(components, count - 1, offset)?;
                                component.type_at(index, true, offset)?
                            };

                            check_max(state.types.len(), 1, MAX_WASM_TYPES, "types", offset)?;

                            state.types.push(ty);
                        }
                    }
                }
                crate::ModuleTypeDeclaration::Import(import) => {
                    state.add_import(import, features, types, offset)?;
                }
            }
        }

        let imports = state.imports_for_module_type(offset)?;

        Ok(ModuleType {
            info: TypeInfo::core(state.type_size),
            imports,
            exports: state.exports,
        })
    }

    fn create_component_type(
        components: &mut Vec<Self>,
        decls: Vec<crate::ComponentTypeDeclaration>,
        features: &WasmFeatures,
        types: &mut TypeAlloc,
        offset: usize,
    ) -> Result<ComponentType> {
        components.push(ComponentState::new(ComponentKind::ComponentType));

        for decl in decls {
            match decl {
                crate::ComponentTypeDeclaration::CoreType(ty) => {
                    Self::add_core_type(components, ty, features, types, offset, true)?;
                }
                crate::ComponentTypeDeclaration::Type(ty) => {
                    Self::add_type(components, ty, features, types, offset, true)?;
                }
                crate::ComponentTypeDeclaration::Export { name, ty } => {
                    let current = components.last_mut().unwrap();
                    let ty = current.check_type_ref(&ty, features, types, offset)?;
                    current.add_export(name, ty, features, types, offset, true)?;
                }
                crate::ComponentTypeDeclaration::Import(import) => {
                    components
                        .last_mut()
                        .unwrap()
                        .add_import(import, features, types, offset)?;
                }
                crate::ComponentTypeDeclaration::Alias(alias) => {
                    Self::add_alias(components, alias, features, types, offset)?;
                }
            };
        }

        components.pop().unwrap().finish(types, offset)
    }

    fn create_instance_type(
        components: &mut Vec<Self>,
        decls: Vec<crate::InstanceTypeDeclaration>,
        features: &WasmFeatures,
        types: &mut TypeAlloc,
        offset: usize,
    ) -> Result<ComponentInstanceType> {
        components.push(ComponentState::new(ComponentKind::InstanceType));

        for decl in decls {
            match decl {
                crate::InstanceTypeDeclaration::CoreType(ty) => {
                    Self::add_core_type(components, ty, features, types, offset, true)?;
                }
                crate::InstanceTypeDeclaration::Type(ty) => {
                    Self::add_type(components, ty, features, types, offset, true)?;
                }
                crate::InstanceTypeDeclaration::Export { name, ty } => {
                    let current = components.last_mut().unwrap();
                    let ty = current.check_type_ref(&ty, features, types, offset)?;
                    current.add_export(name, ty, features, types, offset, true)?;
                }
                crate::InstanceTypeDeclaration::Alias(alias) => {
                    Self::add_alias(components, alias, features, types, offset)?;
                }
            };
        }

        let mut state = components.pop().unwrap();

        assert!(state.imported_resources.is_empty());

        Ok(ComponentInstanceType {
            info: state.type_info,

            // The defined resources for this instance type are those listed on
            // the component state. The path to each defined resource is
            // guaranteed to live within the `explicit_resources` map since,
            // when in the type context, the introduction of any defined
            // resource must have been done with `(export "x" (type (sub
            // resource)))` which, in a sense, "fuses" the introduction of the
            // variable with the export. This means that all defined resources,
            // if any, should be guaranteed to have an `explicit_resources` path
            // listed.
            defined_resources: mem::take(&mut state.defined_resources)
                .into_iter()
                .map(|(id, rep)| {
                    assert!(rep.is_none());
                    id
                })
                .collect(),

            // The map of what resources are explicitly exported and where
            // they're exported is plumbed through as-is.
            explicit_resources: mem::take(&mut state.explicit_resources),

            exports: mem::take(&mut state.exports),
        })
    }

    fn create_function_type(
        &self,
        ty: crate::ComponentFuncType,
        types: &TypeList,
        offset: usize,
    ) -> Result<ComponentFuncType> {
        let mut info = TypeInfo::new();

        let mut set =
            HashSet::with_capacity(std::cmp::max(ty.params.len(), ty.results.type_count()));

        let params = ty
            .params
            .iter()
            .map(|(name, ty)| {
                let name = to_kebab_str(name, "function parameter", offset)?;
                if !set.insert(name) {
                    bail!(
                        offset,
                        "function parameter name `{name}` conflicts with previous parameter name `{prev}`",
                        prev = set.get(&name).unwrap(),
                    );
                }

                let ty = self.create_component_val_type(*ty, types, offset)?;
                info.combine(ty.info(),offset)?;
                Ok((name.to_owned(), ty))
            })
            .collect::<Result<_>>()?;

        set.clear();

        let results = ty
            .results
            .iter()
            .map(|(name, ty)| {
                let name = name
                    .map(|name| {
                        let name = to_kebab_str(name, "function result", offset)?;
                        if !set.insert(name) {
                            bail!(
                                offset,
                                "function result name `{name}` conflicts with previous result name `{prev}`",
                                prev = set.get(name).unwrap(),
                            );
                        }

                        Ok(name.to_owned())
                    })
                    .transpose()?;

                let ty = self.create_component_val_type(*ty, types, offset)?;
                let ty_info = ty.info();
                if ty_info.contains_borrow() {
                    bail!(offset, "function result cannot contain a `borrow` type");
                }
                info.combine(ty.info(), offset)?;
                Ok((name, ty))
            })
            .collect::<Result<_>>()?;

        Ok(ComponentFuncType {
            info,
            params,
            results,
        })
    }

    fn instantiate_module(
        &self,
        module_index: u32,
        module_args: Vec<crate::InstantiationArg>,
        types: &mut TypeAlloc,
        offset: usize,
    ) -> Result<TypeId> {
        fn insert_arg<'a>(
            name: &'a str,
            arg: &'a InstanceType,
            args: &mut IndexMap<&'a str, &'a InstanceType>,
            offset: usize,
        ) -> Result<()> {
            if args.insert(name, arg).is_some() {
                bail!(
                    offset,
                    "duplicate module instantiation argument named `{name}`"
                );
            }

            Ok(())
        }

        let module_type_id = self.module_at(module_index, offset)?;
        let mut args = IndexMap::new();

        // Populate the arguments
        for module_arg in module_args {
            match module_arg.kind {
                InstantiationArgKind::Instance => {
                    let instance_type =
                        types[self.core_instance_at(module_arg.index, offset)?].unwrap_instance();
                    insert_arg(module_arg.name, instance_type, &mut args, offset)?;
                }
            }
        }

        // Validate the arguments
        let module_type = types[module_type_id].unwrap_module();
        let cx = SubtypeCx::new(types, types);
        for ((module, name), expected) in module_type.imports.iter() {
            let instance = args.get(module.as_str()).ok_or_else(|| {
                format_err!(
                    offset,
                    "missing module instantiation argument named `{module}`"
                )
            })?;

            let arg = instance
                .internal_exports(types)
                .get(name.as_str())
                .ok_or_else(|| {
                    format_err!(
                        offset,
                        "module instantiation argument `{module}` does not \
                         export an item named `{name}`",
                    )
                })?;

            cx.entity_type(arg, expected, offset).with_context(|| {
                format!(
                    "type mismatch for export `{name}` of module \
                         instantiation argument `{module}`"
                )
            })?;
        }

        let mut info = TypeInfo::new();
        for (_, ty) in module_type.exports.iter() {
            info.combine(ty.info(), offset)?;
        }

        let ty = Type::Instance(Box::new(InstanceType {
            info,
            kind: InstanceTypeKind::Instantiated(module_type_id),
        }));

        Ok(types.push_ty(ty))
    }

    fn instantiate_component(
        &mut self,
        component_index: u32,
        component_args: Vec<crate::ComponentInstantiationArg>,
        features: &WasmFeatures,
        types: &mut TypeAlloc,
        offset: usize,
    ) -> Result<TypeId> {
        let component_type_id = self.component_at(component_index, offset)?;
        let mut args = IndexMap::new();

        // Populate the arguments
        for component_arg in component_args {
            let ty = match component_arg.kind {
                ComponentExternalKind::Module => {
                    ComponentEntityType::Module(self.module_at(component_arg.index, offset)?)
                }
                ComponentExternalKind::Component => {
                    ComponentEntityType::Component(self.component_at(component_arg.index, offset)?)
                }
                ComponentExternalKind::Instance => {
                    ComponentEntityType::Instance(self.instance_at(component_arg.index, offset)?)
                }
                ComponentExternalKind::Func => {
                    ComponentEntityType::Func(self.function_at(component_arg.index, offset)?)
                }
                ComponentExternalKind::Value => {
                    self.check_value_support(features, offset)?;
                    ComponentEntityType::Value(*self.value_at(component_arg.index, offset)?)
                }
                ComponentExternalKind::Type => {
                    let ty = self.type_at(component_arg.index, false, offset)?;
                    ComponentEntityType::Type {
                        referenced: ty,
                        created: ty,
                    }
                }
            };
            match args.entry(component_arg.name.to_string()) {
                Entry::Occupied(e) => {
                    bail!(
                        offset,
                        "instantiation argument `{name}` conflicts with previous argument `{prev}`",
                        prev = e.key(),
                        name = component_arg.name
                    );
                }
                Entry::Vacant(e) => {
                    e.insert(ty);
                }
            }
        }

        // Here comes the fun part of the component model, we're instantiating
        // the component with type `component_type_id` with the `args`
        // specified. Easy enough!
        //
        // This operation, however, is one of the lynchpins of safety in the
        // component model. Additionally what this ends up implementing ranges
        // from "well just check the types are equal" to "let's have a
        // full-blown ML-style module type system in the component model". There
        // are primarily two major tricky pieces to the component model which
        // make this operation, instantiating components, hard:
        //
        // 1. Components can import and exports other components. This means
        //    that arguments to instantiation are along the lines of functions
        //    being passed to functions or similar. Effectively this means that
        //    the term "variance" comes into play with either contravariance
        //    or covariance depending on where you are in typechecking. This is
        //    one of the main rationales, however, that this check below is a
        //    check for subtyping as opposed to exact type equivalence. For
        //    example an instance that exports something is a subtype of an
        //    instance that exports nothing. Components get a bit trick since
        //    they both have imports and exports. My way of thinking about it
        //    is "who's asking for what". If you're asking for imports then
        //    I need to at least supply those imports, but I can possibly
        //    supply more. If you're asking for a thing which you'll give a set
        //    of imports, then I can give you something which takes less imports
        //    because what you give still suffices. (things like that). The
        //    real complication with components, however, comes with...
        //
        // 2. Resources. Resources in the component model are akin to "abstract
        //    types". They're not abstract in the sense that they have no
        //    representation, they're always backed by a 32-bit integer right
        //    now. Instead they're abstract in the sense that some components
        //    aren't allowed to understand the representation of a resource.
        //    For example if you import a resource you can't get the underlying
        //    internals of it. Furthermore the resource is strictly tracked
        //    within the component with `own` and `borrow` runtime semantics.
        //    The hardest part about resources, though, is handling them as
        //    part of instantiation and subtyping.
        //
        //    For example one major aspect of resources is that if a component
        //    exports a resource then each instantiation of the component
        //    produces a fresh resource type. This means that the type recorded
        //    for the instantiation here can't simply be "I instantiated
        //    component X" since in such a situation the type of all
        //    instantiations would be the same, which they aren't.
        //
        //    This sort of subtelty comes up quite frequently for resources.
        //    This file contains references to `imported_resources` and
        //    `defined_resources` for example which refer to the formal
        //    nature of components and their abstract variables. Specifically
        //    for instantiation though we're eventually faced with the problem
        //    of subtype checks where resource subtyping is defined as "does
        //    your id equal mine". Naively implemented that means anything with
        //    resources isn't subtypes of anything else since resource ids are
        //    unique between components. Instead what actually needs to happen
        //    is types need to be substituted.
        //
        // Much of the complexity here is not actually apparent here in this
        // literal one function. Instead it's spread out across validation
        // in this file and type-checking in the `types.rs` module. Note that
        // the "spread out" nature isn't because we're bad maintainers
        // (hopefully), but rather it's quite infectious how many parts need
        // to handle resources and account for defined/imported variables.
        //
        // For example only one subtyping method is called here where `args` is
        // passed in. This method is quite recursive in its nature though and
        // will internally touch all the fields that this file maintains to
        // end up putting into various bits and pieces of type information.
        //
        // Unfortunately there's probably not really a succinct way to read
        // this method and understand everything. If you've written ML module
        // type systems this will probably look quite familiar, but otherwise
        // the whole system is not really easily approachable at this time. It's
        // hoped in the future that there's a formalism to refer to which will
        // make things more clear as the code would be able to reference this
        // hypothetical formalism. Until that's the case, though, these
        // comments are hopefully enough when augmented with communication with
        // the authors.

        let component_type = types[component_type_id].unwrap_component();
        let mut exports = component_type.exports.clone();
        let mut info = TypeInfo::new();
        for (_, ty) in component_type.exports.iter() {
            info.combine(ty.info(), offset)?;
        }

        // Perform the subtype check that `args` matches the imports of
        // `component_type_id`. The result of this subtype check is the
        // production of a mapping of resource types from the imports to the
        // arguments provided. This is a substitution map which is then used
        // below to perform a substitution into the exports of the instance
        // since the types of the exports are now in terms of whatever was
        // supplied as imports.
        let mut mapping = SubtypeCx::new(types, types).open_instance_type(
            &args,
            component_type_id,
            ExternKind::Import,
            offset,
        )?;

        // Part of the instantiation of a component is that all of its
        // defined resources become "fresh" on each instantiation. This
        // means that each instantiation of a component gets brand new type
        // variables representing its defined resources, modeling that each
        // instantiation produces distinct types. The freshening is performed
        // here by allocating new ids and inserting them into `mapping`.
        //
        // Note that technically the `mapping` from subtyping should be applied
        // first and then the mapping for freshening should be applied
        // afterwards. The keys of the map from subtyping are the imported
        // resources from this component which are disjoint from its defined
        // resources. That means it should be possible to place everything
        // into one large map which maps from:
        //
        // * the component's imported resources go to whatever was explicitly
        //   supplied in the import map
        // * the component's defined resources go to fresh new resources
        //
        // These two remapping operations can then get folded into one by
        // placing everything in the same `mapping` and using that for a remap
        // only once.
        let fresh_defined_resources = (0..component_type.defined_resources.len())
            .map(|_| types.alloc_resource_id())
            .collect::<IndexSet<_>>();
        let component_type = types[component_type_id].unwrap_component();
        for ((old, _path), new) in component_type
            .defined_resources
            .iter()
            .zip(&fresh_defined_resources)
        {
            let prev = mapping.resources.insert(*old, *new);
            assert!(prev.is_none());
        }

        // Perform the remapping operation over all the exports that will be
        // listed for the final instance type. Note that this is performed
        // both for all the export types in addition to the explicitly exported
        // resources list.
        //
        // Note that this is a crucial step of the instantiation process which
        // is intentionally transforming the type of a component based on the
        // variables provided by imports and additionally ensuring that all
        // references to the component's defined resources are rebound to the
        // fresh ones introduced just above.
        for entity in exports.values_mut() {
            types.remap_component_entity(entity, &mut mapping);
        }
        let component_type = types[component_type_id].unwrap_component();
        let explicit_resources = component_type
            .explicit_resources
            .iter()
            .map(|(id, path)| {
                (
                    mapping.resources.get(id).copied().unwrap_or(*id),
                    path.clone(),
                )
            })
            .collect::<IndexMap<_, _>>();

        // Technically in the last formalism that was consulted in writing this
        // implementation there are two further steps that are part of the
        // instantiation process:
        //
        // 1. The set of defined resources from the instance created, which are
        //    added to the outer component, is the subset of the instance's
        //    original defined resources and the free variables of the exports.
        //
        // 2. Each element of this subset is required to be "explicit in" the
        //    instance, or otherwise explicitly exported somewhere within the
        //    instance.
        //
        // With the syntactic structure of the component model, however, neither
        // of these conditions should be necessary. The main reason for this is
        // that this function is specifically dealing with instantiation of
        // components which should already have these properties validated
        // about them. Subsequently we shouldn't have to re-check them.
        //
        // In debug mode, however, do a sanity check.
        if cfg!(debug_assertions) {
            let mut free = IndexSet::new();
            for ty in exports.values() {
                types.free_variables_component_entity(ty, &mut free);
            }
            assert!(fresh_defined_resources.is_subset(&free));
            for resource in fresh_defined_resources.iter() {
                assert!(explicit_resources.contains_key(resource));
            }
        }

        // And as the final step of the instantiation process all of the
        // new defined resources from this component instantiation are moved
        // onto `self`. Note that concrete instances never have defined
        // resources (see more comments in `instantiate_exports`) so the
        // `defined_resources` listing in the final type is always empty. This
        // represents how by having a concrete instance the definitions
        // referred to in that instance are now problems for the outer
        // component rather than the inner instance since the instance is bound
        // to the component.
        //
        // All defined resources here have no known representation, so they're
        // all listed with `None`. Also note that none of the resources were
        // exported yet so `self.explicit_resources` is not updated yet. If
        // this instance is exported, however, it'll consult the type's
        // `explicit_resources` array and use that appropriately.
        for resource in fresh_defined_resources {
            self.defined_resources.insert(resource, None);
        }

        let ty = Type::ComponentInstance(Box::new(ComponentInstanceType {
            info,
            defined_resources: Default::default(),
            explicit_resources,
            exports,
        }));
        Ok(types.push_ty(ty))
    }

    fn instantiate_exports(
        &mut self,
        exports: Vec<crate::ComponentExport>,
        features: &WasmFeatures,
        types: &mut TypeAlloc,
        offset: usize,
    ) -> Result<TypeId> {
        let mut info = TypeInfo::new();
        let mut inst_exports = IndexMap::new();
        let mut explicit_resources = IndexMap::new();
        let mut kebab_names = IndexSet::new();

        // NB: It's intentional that this context is empty since no indices are
        // introduced in the bag-of-exports construct which means there's no
        // way syntactically to register something inside of this.
        let names = KebabNameContext::default();

        for export in exports {
            assert!(export.ty.is_none());
            let ty = match export.kind {
                ComponentExternalKind::Module => {
                    ComponentEntityType::Module(self.module_at(export.index, offset)?)
                }
                ComponentExternalKind::Component => {
                    ComponentEntityType::Component(self.component_at(export.index, offset)?)
                }
                ComponentExternalKind::Instance => {
                    let ty = self.instance_at(export.index, offset)?;

                    // When an instance is exported from an instance then
                    // all explicitly exported resources on the sub-instance are
                    // now also listed as exported resources on the outer
                    // instance, just with one more element in their path.
                    explicit_resources.extend(
                        types[ty]
                            .unwrap_component_instance()
                            .explicit_resources
                            .iter()
                            .map(|(id, path)| {
                                let mut new_path = vec![inst_exports.len()];
                                new_path.extend(path);
                                (*id, new_path)
                            }),
                    );
                    ComponentEntityType::Instance(ty)
                }
                ComponentExternalKind::Func => {
                    ComponentEntityType::Func(self.function_at(export.index, offset)?)
                }
                ComponentExternalKind::Value => {
                    self.check_value_support(features, offset)?;
                    ComponentEntityType::Value(*self.value_at(export.index, offset)?)
                }
                ComponentExternalKind::Type => {
                    let ty = self.type_at(export.index, false, offset)?;
                    // If this is an export of a resource type be sure to
                    // record that in the explicit list with the appropriate
                    // path because if this instance ends up getting used
                    // it'll count towards the "explicit in" check.
                    if let Type::Resource(id) = &types[ty] {
                        explicit_resources.insert(*id, vec![inst_exports.len()]);
                    }
                    ComponentEntityType::Type {
                        referenced: ty,
                        // The created type index here isn't used anywhere
                        // in index spaces because a "bag of exports"
                        // doesn't build up its own index spaces. Just fill
                        // in the same index here in this case as what's
                        // referenced.
                        created: ty,
                    }
                }
            };

            names.validate_export(
                export.name.into(),
                "instance export",
                &ty,
                types,
                offset,
                &mut kebab_names,
                &mut inst_exports,
                &mut info,
            )?;
        }

        let ty = Type::ComponentInstance(Box::new(ComponentInstanceType {
            info,
            explicit_resources,
            exports: inst_exports,

            // NB: the list of defined resources for this instance itself
            // is always empty. Even if this instance exports resources,
            // it's empty.
            //
            // The reason for this is a bit subtle. The general idea, though, is
            // that the defined resources list here is only used for instance
            // types that are sort of "floating around" and haven't actually
            // been attached to something yet. For example when an instance type
            // is simply declared it can have defined resources introduced
            // through `(export "name" (type (sub resource)))`. These
            // definitions, however, are local to the instance itself and aren't
            // defined elsewhere.
            //
            // Here, though, no new definitions were introduced. The instance
            // created here is a "bag of exports" which could only refer to
            // preexisting items. This means that inherently no new resources
            // were created so there's nothing to put in this list. Any
            // resources referenced by the instance must be bound by the outer
            // component context or further above.
            //
            // Furthermore, however, actual instances of instances, which this
            // is, aren't allowed to have defined resources. Instead the
            // resources would have to be injected into the outer component
            // enclosing the instance. That means that even if bag-of-exports
            // could declare a new resource then the resource would be moved
            // from here to `self.defined_resources`. This doesn't exist at this
            // time, though, so this still remains empty and
            // `self.defined_resources` remains unperturbed.
            defined_resources: Default::default(),
        }));

        Ok(types.push_ty(ty))
    }

    fn instantiate_core_exports(
        &mut self,
        exports: Vec<crate::Export>,
        types: &mut TypeAlloc,
        offset: usize,
    ) -> Result<TypeId> {
        fn insert_export(
            name: &str,
            export: EntityType,
            exports: &mut IndexMap<String, EntityType>,
            info: &mut TypeInfo,
            offset: usize,
        ) -> Result<()> {
            info.combine(export.info(), offset)?;

            if exports.insert(name.to_string(), export).is_some() {
                bail!(
                    offset,
                    "duplicate instantiation export name `{name}` already defined",
                )
            }

            Ok(())
        }

        let mut info = TypeInfo::new();
        let mut inst_exports = IndexMap::new();
        for export in exports {
            match export.kind {
                ExternalKind::Func => {
                    insert_export(
                        export.name,
                        EntityType::Func(self.core_function_at(export.index, offset)?),
                        &mut inst_exports,
                        &mut info,
                        offset,
                    )?;
                }
                ExternalKind::Table => insert_export(
                    export.name,
                    EntityType::Table(*self.table_at(export.index, offset)?),
                    &mut inst_exports,
                    &mut info,
                    offset,
                )?,
                ExternalKind::Memory => insert_export(
                    export.name,
                    EntityType::Memory(*self.memory_at(export.index, offset)?),
                    &mut inst_exports,
                    &mut info,
                    offset,
                )?,
                ExternalKind::Global => {
                    insert_export(
                        export.name,
                        EntityType::Global(*self.global_at(export.index, offset)?),
                        &mut inst_exports,
                        &mut info,
                        offset,
                    )?;
                }
                ExternalKind::Tag => insert_export(
                    export.name,
                    EntityType::Tag(self.core_function_at(export.index, offset)?),
                    &mut inst_exports,
                    &mut info,
                    offset,
                )?,
            }
        }

        let ty = Type::Instance(Box::new(InstanceType {
            info,
            kind: InstanceTypeKind::Exports(inst_exports),
        }));

        Ok(types.push_ty(ty))
    }

    fn alias_core_instance_export(
        &mut self,
        instance_index: u32,
        kind: ExternalKind,
        name: &str,
        types: &TypeList,
        offset: usize,
    ) -> Result<()> {
        macro_rules! push_module_export {
            ($expected:path, $collection:ident, $ty:literal) => {{
                match self.core_instance_export(instance_index, name, types, offset)? {
                    $expected(ty) => {
                        self.$collection.push(*ty);
                        Ok(())
                    }
                    _ => {
                        bail!(
                            offset,
                            "export `{name}` for core instance {instance_index} is not a {}",
                            $ty
                        )
                    }
                }
            }};
        }

        match kind {
            ExternalKind::Func => {
                check_max(
                    self.function_count(),
                    1,
                    MAX_WASM_FUNCTIONS,
                    "functions",
                    offset,
                )?;
                push_module_export!(EntityType::Func, core_funcs, "function")
            }
            ExternalKind::Table => {
                check_max(self.core_tables.len(), 1, MAX_WASM_TABLES, "tables", offset)?;
                push_module_export!(EntityType::Table, core_tables, "table")
            }
            ExternalKind::Memory => {
                check_max(
                    self.core_memories.len(),
                    1,
                    MAX_WASM_MEMORIES,
                    "memories",
                    offset,
                )?;
                push_module_export!(EntityType::Memory, core_memories, "memory")
            }
            ExternalKind::Global => {
                check_max(
                    self.core_globals.len(),
                    1,
                    MAX_WASM_GLOBALS,
                    "globals",
                    offset,
                )?;
                push_module_export!(EntityType::Global, core_globals, "global")
            }
            ExternalKind::Tag => {
                check_max(self.core_tags.len(), 1, MAX_WASM_TAGS, "tags", offset)?;
                push_module_export!(EntityType::Tag, core_tags, "tag")
            }
        }
    }

    fn alias_instance_export(
        &mut self,
        instance_index: u32,
        kind: ComponentExternalKind,
        name: &str,
        features: &WasmFeatures,
        types: &mut TypeAlloc,
        offset: usize,
    ) -> Result<()> {
        if let ComponentExternalKind::Value = kind {
            self.check_value_support(features, offset)?;
        }
        let mut ty = match types[self.instance_at(instance_index, offset)?]
            .unwrap_component_instance()
            .exports
            .get(name)
        {
            Some(ty) => *ty,
            None => bail!(
                offset,
                "instance {instance_index} has no export named `{name}`"
            ),
        };

        let ok = match (&ty, kind) {
            (ComponentEntityType::Module(_), ComponentExternalKind::Module) => true,
            (ComponentEntityType::Module(_), _) => false,
            (ComponentEntityType::Component(_), ComponentExternalKind::Component) => true,
            (ComponentEntityType::Component(_), _) => false,
            (ComponentEntityType::Func(_), ComponentExternalKind::Func) => true,
            (ComponentEntityType::Func(_), _) => false,
            (ComponentEntityType::Instance(_), ComponentExternalKind::Instance) => true,
            (ComponentEntityType::Instance(_), _) => false,
            (ComponentEntityType::Value(_), ComponentExternalKind::Value) => true,
            (ComponentEntityType::Value(_), _) => false,
            (ComponentEntityType::Type { .. }, ComponentExternalKind::Type) => true,
            (ComponentEntityType::Type { .. }, _) => false,
        };
        if !ok {
            bail!(
                offset,
                "export `{name}` for instance {instance_index} is not a {}",
                kind.desc(),
            );
        }

        self.add_entity(&mut ty, None, features, types, offset)?;
        Ok(())
    }

    fn alias_module(components: &mut [Self], count: u32, index: u32, offset: usize) -> Result<()> {
        let component = Self::check_alias_count(components, count, offset)?;
        let ty = component.module_at(index, offset)?;

        let current = components.last_mut().unwrap();
        check_max(
            current.core_modules.len(),
            1,
            MAX_WASM_MODULES,
            "modules",
            offset,
        )?;

        current.core_modules.push(ty);
        Ok(())
    }

    fn alias_component(
        components: &mut [Self],
        count: u32,
        index: u32,
        offset: usize,
    ) -> Result<()> {
        let component = Self::check_alias_count(components, count, offset)?;
        let ty = component.component_at(index, offset)?;

        let current = components.last_mut().unwrap();
        check_max(
            current.components.len(),
            1,
            MAX_WASM_COMPONENTS,
            "components",
            offset,
        )?;

        current.components.push(ty);
        Ok(())
    }

    fn alias_core_type(
        components: &mut [Self],
        count: u32,
        index: u32,
        offset: usize,
    ) -> Result<()> {
        let component = Self::check_alias_count(components, count, offset)?;
        let ty = component.type_at(index, true, offset)?;

        let current = components.last_mut().unwrap();
        check_max(current.type_count(), 1, MAX_WASM_TYPES, "types", offset)?;

        current.core_types.push(ty);

        Ok(())
    }

    fn alias_type(
        components: &mut [Self],
        count: u32,
        index: u32,
        types: &mut TypeAlloc,
        offset: usize,
    ) -> Result<()> {
        let component = Self::check_alias_count(components, count, offset)?;
        let ty = component.type_at(index, false, offset)?;

        // If `count` "crossed a component boundary", meaning that it went from
        // one component to another, then this must additionally verify that
        // `ty` has no free variables with respect to resources. This is
        // intended to preserve the property for components where each component
        // is an isolated unit that can theoretically be extracted from other
        // components. If resources from other components were allowed to leak
        // in then it would prevent that.
        //
        // This check is done by calculating the `pos` within `components` that
        // our target `component` above was selected at. Once this is acquired
        // the component to the "right" is checked, and if that's a component
        // then it's considered as crossing a component boundary meaning the
        // free variables check runs.
        //
        // The reason this works is that in the list of `ComponentState` types
        // it's guaranteed that any `is_type` components are contiguous at the
        // end of the array. This means that if state one level deeper than the
        // target of this alias is a `!is_type` component, then the target must
        // be a component as well. If the one-level deeper state `is_type` then
        // the target is either a type or a component, both of which are valid
        // (as aliases can reach the enclosing component and have as many free
        // variables as they want).
        let pos_after_component = components.len() - (count as usize);
        if let Some(component) = components.get(pos_after_component) {
            if component.kind == ComponentKind::Component {
                let mut free = IndexSet::new();
                types.free_variables_type_id(ty, &mut free);
                if !free.is_empty() {
                    bail!(
                        offset,
                        "cannot alias outer type which transitively refers \
                         to resources not defined in the current component"
                    );
                }
            }
        }

        let current = components.last_mut().unwrap();
        check_max(current.type_count(), 1, MAX_WASM_TYPES, "types", offset)?;

        current.types.push(ty);

        Ok(())
    }

    fn check_alias_count(components: &[Self], count: u32, offset: usize) -> Result<&Self> {
        let count = count as usize;
        if count >= components.len() {
            bail!(offset, "invalid outer alias count of {count}");
        }

        Ok(&components[components.len() - count - 1])
    }

    fn create_defined_type(
        &self,
        ty: crate::ComponentDefinedType,
        types: &TypeList,
        offset: usize,
    ) -> Result<ComponentDefinedType> {
        match ty {
            crate::ComponentDefinedType::Primitive(ty) => Ok(ComponentDefinedType::Primitive(ty)),
            crate::ComponentDefinedType::Record(fields) => {
                self.create_record_type(fields.as_ref(), types, offset)
            }
            crate::ComponentDefinedType::Variant(cases) => {
                self.create_variant_type(cases.as_ref(), types, offset)
            }
            crate::ComponentDefinedType::List(ty) => Ok(ComponentDefinedType::List(
                self.create_component_val_type(ty, types, offset)?,
            )),
            crate::ComponentDefinedType::Tuple(tys) => {
                self.create_tuple_type(tys.as_ref(), types, offset)
            }
            crate::ComponentDefinedType::Flags(names) => {
                self.create_flags_type(names.as_ref(), offset)
            }
            crate::ComponentDefinedType::Enum(cases) => {
                self.create_enum_type(cases.as_ref(), offset)
            }
            crate::ComponentDefinedType::Option(ty) => Ok(ComponentDefinedType::Option(
                self.create_component_val_type(ty, types, offset)?,
            )),
            crate::ComponentDefinedType::Result { ok, err } => Ok(ComponentDefinedType::Result {
                ok: ok
                    .map(|ty| self.create_component_val_type(ty, types, offset))
                    .transpose()?,
                err: err
                    .map(|ty| self.create_component_val_type(ty, types, offset))
                    .transpose()?,
            }),
            crate::ComponentDefinedType::Own(idx) => Ok(ComponentDefinedType::Own(
                self.resource_at(idx, types, offset)?,
            )),
            crate::ComponentDefinedType::Borrow(idx) => Ok(ComponentDefinedType::Borrow(
                self.resource_at(idx, types, offset)?,
            )),
        }
    }

    fn create_record_type(
        &self,
        fields: &[(&str, crate::ComponentValType)],
        types: &TypeList,
        offset: usize,
    ) -> Result<ComponentDefinedType> {
        let mut info = TypeInfo::new();
        let mut field_map = IndexMap::with_capacity(fields.len());

        if fields.is_empty() {
            bail!(offset, "record type must have at least one field");
        }

        for (name, ty) in fields {
            let name = to_kebab_str(name, "record field", offset)?;
            let ty = self.create_component_val_type(*ty, types, offset)?;

            match field_map.entry(name.to_owned()) {
                Entry::Occupied(e) => bail!(
                    offset,
                    "record field name `{name}` conflicts with previous field name `{prev}`",
                    prev = e.key()
                ),
                Entry::Vacant(e) => {
                    info.combine(ty.info(), offset)?;
                    e.insert(ty);
                }
            }
        }

        Ok(ComponentDefinedType::Record(RecordType {
            info,
            fields: field_map,
        }))
    }

    fn create_variant_type(
        &self,
        cases: &[crate::VariantCase],
        types: &TypeList,
        offset: usize,
    ) -> Result<ComponentDefinedType> {
        let mut info = TypeInfo::new();
        let mut case_map: IndexMap<KebabString, VariantCase> = IndexMap::with_capacity(cases.len());

        if cases.is_empty() {
            bail!(offset, "variant type must have at least one case");
        }

        if cases.len() > u32::MAX as usize {
            return Err(BinaryReaderError::new(
                "variant type cannot be represented with a 32-bit discriminant value",
                offset,
            ));
        }

        for (i, case) in cases.iter().enumerate() {
            if let Some(refines) = case.refines {
                if refines >= i as u32 {
                    return Err(BinaryReaderError::new(
                        "variant case can only refine a previously defined case",
                        offset,
                    ));
                }
            }

            let name = to_kebab_str(case.name, "variant case", offset)?;

            let ty = case
                .ty
                .map(|ty| self.create_component_val_type(ty, types, offset))
                .transpose()?;

            match case_map.entry(name.to_owned()) {
                Entry::Occupied(e) => bail!(
                    offset,
                    "variant case name `{name}` conflicts with previous case name `{prev}`",
                    name = case.name,
                    prev = e.key()
                ),
                Entry::Vacant(e) => {
                    if let Some(ty) = ty {
                        info.combine(ty.info(), offset)?;
                    }

                    // Safety: the use of `KebabStr::new_unchecked` here is safe because the string
                    // was already verified to be kebab case.
                    e.insert(VariantCase {
                        ty,
                        refines: case
                            .refines
                            .map(|i| KebabStr::new_unchecked(cases[i as usize].name).to_owned()),
                    });
                }
            }
        }

        Ok(ComponentDefinedType::Variant(VariantType {
            info,
            cases: case_map,
        }))
    }

    fn create_tuple_type(
        &self,
        tys: &[crate::ComponentValType],
        types: &TypeList,
        offset: usize,
    ) -> Result<ComponentDefinedType> {
        let mut info = TypeInfo::new();
        if tys.is_empty() {
            bail!(offset, "tuple type must have at least one type");
        }
        let types = tys
            .iter()
            .map(|ty| {
                let ty = self.create_component_val_type(*ty, types, offset)?;
                info.combine(ty.info(), offset)?;
                Ok(ty)
            })
            .collect::<Result<_>>()?;

        Ok(ComponentDefinedType::Tuple(TupleType { info, types }))
    }

    fn create_flags_type(&self, names: &[&str], offset: usize) -> Result<ComponentDefinedType> {
        let mut names_set = IndexSet::with_capacity(names.len());

        if names.is_empty() {
            bail!(offset, "flags must have at least one entry");
        }

        for name in names {
            let name = to_kebab_str(name, "flag", offset)?;
            if !names_set.insert(name.to_owned()) {
                bail!(
                    offset,
                    "flag name `{name}` conflicts with previous flag name `{prev}`",
                    prev = names_set.get(name).unwrap()
                );
            }
        }

        Ok(ComponentDefinedType::Flags(names_set))
    }

    fn create_enum_type(&self, cases: &[&str], offset: usize) -> Result<ComponentDefinedType> {
        if cases.len() > u32::MAX as usize {
            return Err(BinaryReaderError::new(
                "enumeration type cannot be represented with a 32-bit discriminant value",
                offset,
            ));
        }

        if cases.is_empty() {
            bail!(offset, "enum type must have at least one variant");
        }

        let mut tags = IndexSet::with_capacity(cases.len());

        for tag in cases {
            let tag = to_kebab_str(tag, "enum tag", offset)?;
            if !tags.insert(tag.to_owned()) {
                bail!(
                    offset,
                    "enum tag name `{tag}` conflicts with previous tag name `{prev}`",
                    prev = tags.get(tag).unwrap()
                );
            }
        }

        Ok(ComponentDefinedType::Enum(tags))
    }

    fn create_component_val_type(
        &self,
        ty: crate::ComponentValType,
        types: &TypeList,
        offset: usize,
    ) -> Result<ComponentValType> {
        Ok(match ty {
            crate::ComponentValType::Primitive(pt) => ComponentValType::Primitive(pt),
            crate::ComponentValType::Type(idx) => {
                ComponentValType::Type(self.defined_type_at(idx, types, offset)?)
            }
        })
    }

    pub fn type_at(&self, idx: u32, core: bool, offset: usize) -> Result<TypeId> {
        let types = if core { &self.core_types } else { &self.types };
        types
            .get(idx as usize)
            .copied()
            .ok_or_else(|| format_err!(offset, "unknown type {idx}: type index out of bounds"))
    }

    fn function_type_at<'a>(
        &self,
        idx: u32,
        types: &'a TypeList,
        offset: usize,
    ) -> Result<&'a ComponentFuncType> {
        match &types[self.type_at(idx, false, offset)?] {
            Type::ComponentFunc(f) => Ok(f),
            _ => bail!(offset, "type index {idx} is not a function type"),
        }
    }

    fn function_at(&self, idx: u32, offset: usize) -> Result<TypeId> {
        self.funcs.get(idx as usize).copied().ok_or_else(|| {
            format_err!(
                offset,
                "unknown function {idx}: function index out of bounds"
            )
        })
    }

    fn component_at(&self, idx: u32, offset: usize) -> Result<TypeId> {
        self.components.get(idx as usize).copied().ok_or_else(|| {
            format_err!(
                offset,
                "unknown component {idx}: component index out of bounds"
            )
        })
    }

    fn instance_at(&self, idx: u32, offset: usize) -> Result<TypeId> {
        self.instances.get(idx as usize).copied().ok_or_else(|| {
            format_err!(
                offset,
                "unknown instance {idx}: instance index out of bounds"
            )
        })
    }

    fn value_at(&mut self, idx: u32, offset: usize) -> Result<&ComponentValType> {
        match self.values.get_mut(idx as usize) {
            Some((ty, used)) if !*used => {
                *used = true;
                Ok(ty)
            }
            Some(_) => bail!(offset, "value {idx} cannot be used more than once"),
            None => bail!(offset, "unknown value {idx}: value index out of bounds"),
        }
    }

    fn defined_type_at(&self, idx: u32, types: &TypeList, offset: usize) -> Result<TypeId> {
        let id = self.type_at(idx, false, offset)?;
        match &types[id] {
            Type::Defined(_) => Ok(id),
            _ => bail!(offset, "type index {} is not a defined type", idx),
        }
    }

    fn core_function_at(&self, idx: u32, offset: usize) -> Result<TypeId> {
        match self.core_funcs.get(idx as usize) {
            Some(id) => Ok(*id),
            None => bail!(
                offset,
                "unknown core function {idx}: function index out of bounds"
            ),
        }
    }

    fn module_at(&self, idx: u32, offset: usize) -> Result<TypeId> {
        match self.core_modules.get(idx as usize) {
            Some(id) => Ok(*id),
            None => bail!(offset, "unknown module {idx}: module index out of bounds"),
        }
    }

    fn core_instance_at(&self, idx: u32, offset: usize) -> Result<TypeId> {
        match self.core_instances.get(idx as usize) {
            Some(id) => Ok(*id),
            None => bail!(
                offset,
                "unknown core instance {idx}: instance index out of bounds"
            ),
        }
    }

    fn core_instance_export<'a>(
        &self,
        instance_index: u32,
        name: &str,
        types: &'a TypeList,
        offset: usize,
    ) -> Result<&'a EntityType> {
        match types[self.core_instance_at(instance_index, offset)?]
            .unwrap_instance()
            .internal_exports(types)
            .get(name)
        {
            Some(export) => Ok(export),
            None => bail!(
                offset,
                "core instance {instance_index} has no export named `{name}`"
            ),
        }
    }

    fn global_at(&self, idx: u32, offset: usize) -> Result<&GlobalType> {
        match self.core_globals.get(idx as usize) {
            Some(t) => Ok(t),
            None => bail!(offset, "unknown global {idx}: global index out of bounds"),
        }
    }

    fn table_at(&self, idx: u32, offset: usize) -> Result<&TableType> {
        match self.core_tables.get(idx as usize) {
            Some(t) => Ok(t),
            None => bail!(offset, "unknown table {idx}: table index out of bounds"),
        }
    }

    fn memory_at(&self, idx: u32, offset: usize) -> Result<&MemoryType> {
        match self.core_memories.get(idx as usize) {
            Some(t) => Ok(t),
            None => bail!(offset, "unknown memory {idx}: memory index out of bounds"),
        }
    }

    /// Completes the translation of this component, performing final
    /// validation of its structure.
    ///
    /// This method is required to be called for translating all components.
    /// Internally this will convert local data structures into a
    /// `ComponentType` which is suitable to use to describe the type of this
    /// component.
    pub fn finish(&mut self, types: &TypeAlloc, offset: usize) -> Result<ComponentType> {
        let mut ty = ComponentType {
            // Inherit some fields based on translation of the component.
            info: self.type_info,
            imports: self.imports.clone(),
            exports: self.exports.clone(),

            // This is filled in as a subset of `self.defined_resources`
            // depending on what's actually used by the exports. See the
            // bottom of this function.
            defined_resources: Default::default(),

            // These are inherited directly from what was calculated for this
            // component.
            imported_resources: mem::take(&mut self.imported_resources)
                .into_iter()
                .collect(),
            explicit_resources: mem::take(&mut self.explicit_resources),
        };

        // Collect all "free variables", or resources, from the imports of this
        // component. None of the resources defined within this component can
        // be used as part of the exports. This set is then used to reject any
        // of `self.defined_resources` which show up.
        let mut free = IndexSet::default();
        for ty in ty.imports.values() {
            types.free_variables_component_entity(ty, &mut free);
        }
        for (resource, _path) in self.defined_resources.iter() {
            // FIXME: this error message is quite opaque and doesn't indicate
            // more contextual information such as:
            //
            // * what was the exported resource found in the imports
            // * which import was the resource found within
            //
            // These are possible to calculate here if necessary, however.
            if free.contains(resource) {
                bail!(offset, "local resource type found in imports");
            }
        }

        // The next step in validation a component, with respect to resources,
        // is to minimize the set of defined resources to only those that
        // are actually used by the exports. This weeds out resources that are
        // defined, used within a component, and never exported, for example.
        //
        // The free variables of all exports are inserted into the `free` set
        // (which is reused from the imports after clearing it). The defined
        // resources calculated for this component are then inserted into this
        // type's list of defined resources if it's contained somewhere in
        // the free variables.
        //
        // Note that at the same time all defined resources must be exported,
        // somehow, transitively from this component. The `explicit_resources`
        // map is consulted for this purpose which lists all explicitly
        // exported resources in the component, regardless from whence they
        // came. If not present in this map then it's not exported and an error
        // is returned.
        //
        // NB: the "types are exported" check is probably sufficient nowadays
        // that the check of the `explicit_resources` map is probably not
        // necessary, but it's left here for completeness and out of an
        // abundance of caution.
        free.clear();
        for ty in ty.exports.values() {
            types.free_variables_component_entity(ty, &mut free);
        }
        for (id, _rep) in mem::take(&mut self.defined_resources) {
            if !free.contains(&id) {
                continue;
            }

            let path = match ty.explicit_resources.get(&id).cloned() {
                Some(path) => path,
                // FIXME: this error message is quite opaque and doesn't
                // indicate more contextual information such as:
                //
                // * which resource wasn't found in an export
                // * which export has a reference to the resource
                //
                // These are possible to calculate here if necessary, however.
                None => bail!(
                    offset,
                    "local resource type found in export but not exported itself"
                ),
            };

            ty.defined_resources.push((id, path));
        }

        Ok(ty)
    }

    fn check_value_support(&self, features: &WasmFeatures, offset: usize) -> Result<()> {
        if !features.component_model_values {
            bail!(
                offset,
                "support for component model `value`s is not enabled"
            );
        }
        Ok(())
    }
}

impl KebabNameContext {
    /// Registers that the resource `id` is named `name` within this context.
    fn register(&mut self, name: &str, id: TypeId) {
        let idx = self.all_resource_names.len();
        let prev = self.resource_name_map.insert(id, idx);
        assert!(prev.is_none());
        self.all_resource_names.insert(name.to_string());
    }

    fn validate_export(
        &self,
        name: ComponentExportName<'_>,
        desc: &str,
        ty: &ComponentEntityType,
        types: &TypeAlloc,
        offset: usize,
        kebab_names: &mut IndexSet<KebabName>,
        items: &mut IndexMap<String, ComponentEntityType>,
        info: &mut TypeInfo,
    ) -> Result<()> {
        // First validate that `name` is even a valid kebab name, meaning it's
        // in kebab-case, is an ID, etc.
        let kebab = KebabName::from_export(name, offset).with_context(|| {
            format!("{desc} name `{}` is not a valid extern name", name.as_str())
        })?;

        // Validate that the kebab name, if it has structure such as
        // `[method]a.b`, is indeed valid with respect to known resources.
        self.validate(&kebab, ty, types, offset)
            .with_context(|| format!("{desc} name `{kebab}` is not valid"))?;

        // Top-level kebab-names must all be unique, even between both imports
        // and exports ot a component. For those names consult the `kebab_names`
        // set.
        if let ComponentExportName::Kebab(_) = name {
            if let Some(prev) = kebab_names.replace(kebab.clone()) {
                bail!(
                    offset,
                    "{desc} name `{kebab}` conflicts with previous name `{prev}`",
                );
            }
        }
        // Otherwise all strings must be unique, regardless of their name, so
        // consult the `items` set to ensure that we're not for example
        // importing the same interface ID twice.
        match items.entry(kebab.into()) {
            Entry::Occupied(e) => {
                bail!(
                    offset,
                    "{desc} name `{name}` conflicts with previous name `{prev}`",
                    name = name.as_str(),
                    prev = e.key(),
                );
            }
            Entry::Vacant(e) => {
                e.insert(*ty);
                info.combine(ty.info(), offset)?;
            }
        }
        Ok(())
    }

    fn validate_import(
        &self,
        name: ComponentImportName<'_>,
        desc: &str,
        ty: &ComponentEntityType,
        types: &TypeAlloc,
        offset: usize,
        kebab_names: &mut IndexSet<KebabName>,
        items: &mut IndexMap<String, ComponentEntityType>,
        info: &mut TypeInfo,
    ) -> Result<()> {
        // First validate that `name` is even a valid kebab name, meaning it's
        // in kebab-case, is an ID, etc.
        let kebab = KebabName::from_import(name, offset).with_context(|| {
            format!("{desc} name `{}` is not a valid extern name", name.as_str())
        })?;

        // Validate that the kebab name, if it has structure such as
        // `[method]a.b`, is indeed valid with respect to known resources.
        self.validate(&kebab, ty, types, offset)
            .with_context(|| format!("{desc} name `{kebab}` is not valid"))?;

        // Top-level kebab-names must all be unique, even between both imports
        // and exports ot a component. For those names consult the `kebab_names`
        // set.
        if let ComponentImportName::Kebab(_) = name {
            if let Some(prev) = kebab_names.replace(kebab.clone()) {
                bail!(
                    offset,
                    "{desc} name `{kebab}` conflicts with previous name `{prev}`",
                );
            }
        }
        // Otherwise all strings must be unique, regardless of their name, so
        // consult the `items` set to ensure that we're not for example
        // importing the same interface ID twice.
        match items.entry(kebab.into()) {
            Entry::Occupied(e) => {
                bail!(
                    offset,
                    "{desc} name `{name}` conflicts with previous name `{prev}`",
                    name = name.as_str(),
                    prev = e.key(),
                );
            }
            Entry::Vacant(e) => {
                e.insert(*ty);
                info.combine(ty.info(), offset)?;
            }
        }
        Ok(())
    }
    // }

    /// Validates that the `name` provided is allowed to have the type `ty`.
    fn validate(
        &self,
        name: &KebabName,
        ty: &ComponentEntityType,
        types: &TypeAlloc,
        offset: usize,
    ) -> Result<()> {
        let func = || {
            let id = match ty {
                ComponentEntityType::Func(id) => *id,
                _ => bail!(offset, "item is not a func"),
            };
            Ok(types[id].unwrap_component_func())
        };
        match name.kind() {
            // Normal kebab name or id? No validation necessary.
            KebabNameKind::Normal(_)
            | KebabNameKind::Id { .. }
            | KebabNameKind::RegistryId { .. } => {}

            // Constructors must return `(own $resource)` and the `$resource`
            // must be named within this context to match `rname`
            KebabNameKind::Constructor(rname) => {
                let ty = func()?;
                if ty.results.len() != 1 {
                    bail!(offset, "function should return one value");
                }
                let ty = ty.results[0].1;
                let resource = match ty {
                    ComponentValType::Primitive(_) => None,
                    ComponentValType::Type(ty) => match &types[ty] {
                        Type::Defined(ComponentDefinedType::Own(id)) => Some(id),
                        _ => None,
                    },
                };
                let resource = match resource {
                    Some(id) => id,
                    None => bail!(offset, "function should return `(own $T)`"),
                };
                self.validate_resource_name(*resource, rname, offset)?;
            }

            // Methods must take `(param "self" (borrow $resource))` as the
            // first argument where `$resources` matches the name `resource` as
            // named in this context.
            KebabNameKind::Method { resource, .. } => {
                let ty = func()?;
                if ty.params.len() == 0 {
                    bail!(offset, "function should have at least one argument");
                }
                let (pname, pty) = &ty.params[0];
                if pname.as_str() != "self" {
                    bail!(
                        offset,
                        "function should have a first argument called `self`",
                    );
                }
                let id = match pty {
                    ComponentValType::Primitive(_) => None,
                    ComponentValType::Type(ty) => match &types[*ty] {
                        Type::Defined(ComponentDefinedType::Borrow(id)) => Some(id),
                        _ => None,
                    },
                };
                let id = match id {
                    Some(id) => id,
                    None => bail!(
                        offset,
                        "function should take a first argument of `(borrow $T)`"
                    ),
                };
                self.validate_resource_name(*id, resource, offset)?;
            }

            // Static methods don't have much validation beyond that they must
            // be a function and the resource name referred to must already be
            // in this context.
            KebabNameKind::Static { resource, .. } => {
                func()?;
                if !self.all_resource_names.contains(resource.as_str()) {
                    bail!(offset, "static resource name is not known in this context");
                }
            }
        }

        Ok(())
    }

    fn validate_resource_name(&self, id: TypeId, name: &KebabStr, offset: usize) -> Result<()> {
        let expected_name_idx = match self.resource_name_map.get(&id) {
            Some(idx) => *idx,
            None => {
                bail!(
                    offset,
                    "resource used in function does not have a name in this context"
                )
            }
        };
        let expected_name = &self.all_resource_names[expected_name_idx];
        if name.as_str() != expected_name {
            bail!(
                offset,
                "function does not match expected \
                         resource name `{expected_name}`"
            );
        }
        Ok(())
    }
}

use self::append_only::*;

mod append_only {
    use indexmap::IndexMap;
    use std::hash::Hash;
    use std::ops::Deref;

    pub struct IndexMapAppendOnly<K, V>(IndexMap<K, V>);

    impl<K, V> IndexMapAppendOnly<K, V>
    where
        K: Hash + Eq + PartialEq,
    {
        pub fn insert(&mut self, key: K, value: V) {
            let prev = self.0.insert(key, value);
            assert!(prev.is_none());
        }
    }

    impl<K, V> Deref for IndexMapAppendOnly<K, V> {
        type Target = IndexMap<K, V>;
        fn deref(&self) -> &IndexMap<K, V> {
            &self.0
        }
    }

    impl<K, V> Default for IndexMapAppendOnly<K, V> {
        fn default() -> Self {
            Self(Default::default())
        }
    }

    impl<K, V> IntoIterator for IndexMapAppendOnly<K, V> {
        type IntoIter = <IndexMap<K, V> as IntoIterator>::IntoIter;
        type Item = <IndexMap<K, V> as IntoIterator>::Item;
        fn into_iter(self) -> Self::IntoIter {
            self.0.into_iter()
        }
    }
}<|MERGE_RESOLUTION|>--- conflicted
+++ resolved
@@ -16,16 +16,10 @@
         ComponentDefinedType, ComponentEntityType, Context, InstanceTypeKind, LoweringInfo, Remap,
         SubtypeCx, TupleType, TypeInfo, VariantType,
     },
-<<<<<<< HEAD
     BinaryReaderError, CanonicalOption, ComponentExportName, ComponentExternalKind,
     ComponentImportName, ComponentOuterAliasKind, ComponentTypeRef, ExternalKind, FuncType,
-    GlobalType, InstantiationArgKind, MemoryType, Result, StructuralType, SubType, TableType,
-=======
-    BinaryReaderError, CanonicalOption, ComponentExternName, ComponentExternalKind,
-    ComponentOuterAliasKind, ComponentTypeRef, ExternalKind, FuncType, GlobalType,
-    InstantiationArgKind, MemoryType, RecGroup, Result, StructuralType, SubType, TableType,
->>>>>>> 2ebe0d87
-    TypeBounds, ValType, WasmFeatures,
+    GlobalType, InstantiationArgKind, MemoryType, RecGroup, Result, StructuralType, SubType,
+    TableType, TypeBounds, ValType, WasmFeatures,
 };
 use indexmap::{map::Entry, IndexMap, IndexSet};
 use std::collections::{HashMap, HashSet};
