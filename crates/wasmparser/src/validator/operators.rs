--- conflicted
+++ resolved
@@ -37,12 +37,12 @@
     pub(crate) features: WasmFeatures,
 
     // Temporary storage used during the validation of `br_table`.
-    br_table_tmp: Vec<ValType>,
+    br_table_tmp: Vec<Option<ValType>>,
 
     /// The `control` list is the list of blocks that we're currently in.
     control: Vec<Frame>,
     /// The `operands` is the current type stack.
-    operands: Vec<ValType>,
+    operands: Vec<Option<ValType>>,
 
     /// Offset of the `end` instruction which emptied the `control` stack, which
     /// must be the end of the function.
@@ -268,7 +268,7 @@
     /// # Note
     ///
     /// A `depth` of 0 will refer to the last operand on the stack.
-    pub fn peek_operand_at(&self, depth: usize) -> Option<ValType> {
+    pub fn peek_operand_at(&self, depth: usize) -> Option<Option<ValType>> {
         self.operands.iter().rev().nth(depth).copied()
     }
 
@@ -352,8 +352,12 @@
     /// This is used by instructions to represent a value that is pushed to the
     /// operand stack. This can fail, but only if `Type` is feature gated.
     /// Otherwise the push operation always succeeds.
-    fn push_operand(&mut self, ty: ValType) -> Result<()> {
-        self.operands.push(ty);
+    fn push_operand<T>(&mut self, ty: T) -> Result<()>
+    where
+        T: Into<Option<ValType>>
+    {
+        let maybe_ty = ty.into();
+        self.operands.push(maybe_ty);
         Ok(())
     }
 
@@ -374,7 +378,7 @@
     /// If `Some(T)` is returned then `T` was popped from the operand stack and
     /// matches `expected`. If `Bot` is returned then it means that `None` was
     /// expected and the current block is unreachable.
-    fn pop_operand(&mut self, offset: usize, expected: Option<ValType>) -> Result<ValType> {
+    fn pop_operand(&mut self, offset: usize, expected: Option<ValType>) -> Result<Option<ValType>> {
         // This method is one of the hottest methods in the validator so to
         // improve codegen this method contains a fast-path success case where
         // if the top operand on the stack is as expected it's returned
@@ -387,12 +391,10 @@
         // pop it. If we shouldn't have popped it then it's passed to the slow
         // path to get pushed back onto the stack.
         let popped = if let Some(actual_ty) = self.operands.pop() {
-            if let Some(expected) = expected {
-                if actual_ty == expected {
-                    if let Some(control) = self.control.last() {
-                        if self.operands.len() >= control.height {
-                            return Ok(actual_ty);
-                        }
+            if actual_ty == expected {
+                if let Some(control) = self.control.last() {
+                    if self.operands.len() >= control.height {
+                        return Ok(actual_ty);
                     }
                 }
             }
@@ -412,20 +414,20 @@
         &mut self,
         offset: usize,
         expected: Option<ValType>,
-        popped: Option<ValType>,
-    ) -> Result<ValType> {
+        popped: Option<Option<ValType>>,
+    ) -> Result<Option<ValType>> {
         self.operands.extend(popped);
         let control = match self.control.last() {
             Some(c) => c,
             None => return Err(self.err_beyond_end(offset)),
         };
-        let actual_ty = if self.operands.len() == control.height && control.unreachable {
-            ValType::Bot
+        let actual = if self.operands.len() == control.height && control.unreachable {
+            None
         } else {
             if self.operands.len() == control.height {
                 let desc = match expected {
                     Some(ty) => ty_to_str(ty),
-                    None => "a type".into(),
+                    None => "a type",
                 };
                 bail!(
                     offset,
@@ -435,36 +437,31 @@
                 self.operands.pop().unwrap()
             }
         };
-        let actual = match expected {
-            None => actual_ty,
-            Some(expected_ty) => {
-                if !self.resources.matches(actual_ty, expected_ty) {
+        if let (Some(actual_ty), Some(expected_ty)) = (actual, expected) {
+            if !self.resources.matches(actual_ty, expected_ty) {
                     bail!(
                         offset,
                         "type mismatch: expected {}, found {}",
                         ty_to_str(expected_ty),
                         ty_to_str(actual_ty)
                     );
-                } else {
-                    actual_ty
-                }
             }
-        };
+        }
         Ok(actual)
     }
 
     fn pop_ref(&mut self, offset: usize) -> Result<RefType> {
         match self.pop_operand(offset, None)? {
-            ValType::Bot => Ok(RefType {
+            None | Some(ValType::Bot) => Ok(RefType {
                 nullable: false,
                 heap_type: HeapType::Bot,
             }),
-            ValType::Ref(rt) => Ok(rt),
-            ty => bail!(
+            Some(ValType::Ref(rt)) => Ok(rt),
+            Some(ty) => bail!(
                 offset,
                 "type mismatch: expected ref but found {}",
                 ty_to_str(ty)
-            ),
+            )
         }
     }
 
@@ -595,40 +592,6 @@
         Ok(())
     }
 
-<<<<<<< HEAD
-    fn check_threads_enabled(&self, offset: usize) -> Result<()> {
-        if !self.features.threads {
-            bail!(offset, "threads support is not enabled")
-        }
-        Ok(())
-    }
-
-    fn check_reference_types_enabled(&self, offset: usize) -> Result<()> {
-        if !self.features.reference_types {
-            bail!(offset, "reference types support is not enabled")
-        }
-        Ok(())
-    }
-
-    /// Checks if Wasm proposal `saturating_float_to_int` is enabled.
-    fn check_saturating_float_to_int_enabled(&self, offset: usize) -> Result<()> {
-        if !self.features.saturating_float_to_int {
-            bail!(
-                offset,
-                "saturating float to int conversions support is not enabled"
-            );
-        }
-        Ok(())
-    }
-
-    /// Checks if Wasm proposal `sign_extension` is enabled.
-    fn check_sign_extension_enabled(&self, offset: usize) -> Result<()> {
-        if !self.features.sign_extension {
-            bail!(offset, "sign extension operations support is not enabled");
-        }
-        Ok(())
-    }
-
     fn check_function_references_enabled(&self, offset: usize) -> Result<()> {
         if !self.features.function_references {
             bail!(offset, "function references support is not enabled",);
@@ -643,39 +606,6 @@
         Ok(())
     }
 
-    fn check_simd_enabled(&self, offset: usize) -> Result<()> {
-        if !self.features.simd {
-            bail!(offset, "SIMD support is not enabled");
-        }
-        Ok(())
-    }
-
-    fn check_relaxed_simd_enabled(&self, offset: usize) -> Result<()> {
-        // Relaxed SIMD operators make sense only with SIMD and be non-deterministic.
-        self.check_non_deterministic_enabled(offset)?;
-        self.check_simd_enabled(offset)?;
-        if !self.features.relaxed_simd {
-            bail!(offset, "Relaxed SIMD support is not enabled");
-        }
-        Ok(())
-    }
-
-    fn check_exceptions_enabled(&self, offset: usize) -> Result<()> {
-        if !self.features.exceptions {
-            bail!(offset, "Exceptions support is not enabled");
-        }
-        Ok(())
-    }
-
-    fn check_bulk_memory_enabled(&self, offset: usize) -> Result<()> {
-        if !self.features.bulk_memory {
-            bail!(offset, "bulk memory support is not enabled");
-        }
-        Ok(())
-    }
-
-=======
->>>>>>> 3fe7b1d5
     fn check_shared_memarg_wo_align(&self, offset: usize, memarg: MemArg) -> Result<ValType> {
         self.check_memory_index(offset, memarg.memory)
     }
@@ -1101,6 +1031,7 @@
     (desc sign_extension) => ("sign extension operations");
     (desc exceptions) => ("exceptions");
     (desc tail_call) => ("tail calls");
+    (desc function_references) => ("function references");
 }
 
 impl<'a, T> VisitOperator<'a> for WasmProposalValidator<'_, '_, T>
@@ -1318,20 +1249,17 @@
         Ok(())
     }
     fn visit_return_call(&mut self, offset: usize, function_index: u32) -> Self::Output {
-<<<<<<< HEAD
         self.check_tail_call_enabled(offset)?;
-=======
->>>>>>> 3fe7b1d5
         self.check_call(offset, function_index)?;
         self.check_return(offset)?;
         Ok(())
     }
-    fn visit_call_ref(&mut self, offset: usize, ty: HeapType) -> Self::Output {
+    fn visit_call_ref(&mut self, offset: usize, hty: HeapType) -> Self::Output {
         self.check_function_references_enabled(offset)?;
         let rt = self.pop_ref(offset)?;
         let expected = RefType {
             nullable: true,
-            heap_type: ty,
+            heap_type: hty,
         };
         if !self
             .resources
@@ -1342,7 +1270,7 @@
                 "type mismatch: funcref on stack does not match specified type",
             );
         }
-        match ty {
+        match hty {
             HeapType::Index(type_index) => self.check_call_ty(offset, type_index)?,
             HeapType::Bot => (),
             _ => bail!(
@@ -1352,9 +1280,9 @@
         }
         Ok(())
     }
-    fn visit_return_call_ref(&mut self, offset: usize, ty: HeapType) -> Self::Output {
+    fn visit_return_call_ref(&mut self, offset: usize, hty: HeapType) -> Self::Output {
         self.check_tail_call_enabled(offset)?;
-        self.visit_call_ref(offset, ty)?;
+        self.visit_call_ref(offset, hty)?;
         self.check_return(offset)
     }
     fn visit_call_indirect(
@@ -1376,10 +1304,7 @@
         index: u32,
         table_index: u32,
     ) -> Self::Output {
-<<<<<<< HEAD
         self.check_tail_call_enabled(offset)?;
-=======
->>>>>>> 3fe7b1d5
         self.check_call_indirect(offset, index, table_index)?;
         self.check_return(offset)?;
         Ok(())
@@ -1392,27 +1317,27 @@
         self.pop_operand(offset, Some(ValType::I32))?;
         let ty1 = self.pop_operand(offset, None)?;
         let ty2 = self.pop_operand(offset, None)?;
-        fn is_num(ty: ValType) -> bool {
+        fn is_num(ty: Option<ValType>) -> bool {
             matches!(
                 ty,
-                ValType::I32
-                    | ValType::I64
-                    | ValType::F32
-                    | ValType::F64
-                    | ValType::V128
-                    | ValType::Bot
+                Some(ValType::I32)
+                    | Some(ValType::I64)
+                    | Some(ValType::F32)
+                    | Some(ValType::F64)
+                    | Some(ValType::V128)
+                    | None
             )
         }
         if !is_num(ty1) || !is_num(ty2) {
             bail!(offset, "type mismatch: select only takes integral types")
         }
-        if ty1 != ty2 && ty1 != ValType::Bot && ty2 != ValType::Bot {
+        if ty1 != ty2 && ty1 != Some(ValType::Bot) && ty2 != Some(ValType::Bot) {
             bail!(
                 offset,
                 "type mismatch: select operands have different types"
             );
         }
-        self.push_operand(if ty1 == ValType::Bot { ty2 } else { ty1 })?;
+        self.push_operand(if ty1 == Some(ValType::Bot) { ty2 } else { ty1 })?;
         Ok(())
     }
     fn visit_typed_select(&mut self, offset: usize, ty: ValType) -> Self::Output {
@@ -2247,9 +2172,7 @@
     fn visit_atomic_fence(&mut self, _offset: usize) -> Self::Output {
         Ok(())
     }
-<<<<<<< HEAD
     fn visit_ref_null(&mut self, offset: usize, heap_type: HeapType) -> Self::Output {
-        self.check_reference_types_enabled(offset)?;
         match heap_type {
             HeapType::Extern | HeapType::Func | HeapType::Bot => {}
             HeapType::Index(_) => self.check_function_references_enabled(offset)?,
@@ -2275,14 +2198,6 @@
         let (ft, kind) = self.jump(offset, relative_depth)?;
         for ty in self.label_types(offset, ft, kind)?.rev() {
             self.pop_operand(offset, Some(ty))?;
-=======
-    fn visit_ref_null(&mut self, offset: usize, ty: ValType) -> Self::Output {
-        self.features
-            .check_value_type(ty)
-            .map_err(|e| BinaryReaderError::new(e, offset))?;
-        if !ty.is_reference_type() {
-            bail!(offset, "invalid non-reference type in ref.null");
->>>>>>> 3fe7b1d5
         }
         for ty in self.label_types(offset, ft, kind)? {
             self.push_operand(ty)?;
@@ -2293,7 +2208,6 @@
         }))?;
         Ok(())
     }
-<<<<<<< HEAD
     fn visit_br_on_non_null(&mut self, offset: usize, relative_depth: u32) -> Self::Output {
         self.check_function_references_enabled(offset)?;
         let RefType { heap_type, .. } = self.pop_ref(offset)?;
@@ -2311,13 +2225,6 @@
             ),
             Some(rt1 @ ValType::Ref(_)) => {
                 if !self.resources.matches(rt0, rt1) {
-=======
-    fn visit_ref_is_null(&mut self, offset: usize) -> Self::Output {
-        match self.pop_operand(offset, None)? {
-            None => {}
-            Some(t) => {
-                if !t.is_reference_type() {
->>>>>>> 3fe7b1d5
                     bail!(
                         offset,
                         "type mismatch: expected {} but found {}",
@@ -2342,21 +2249,14 @@
         Ok(())
     }
     fn visit_ref_is_null(&mut self, offset: usize) -> Self::Output {
-        self.check_reference_types_enabled(offset)?;
         self.pop_ref(offset)?;
         self.push_operand(ValType::I32)?;
         Ok(())
     }
     fn visit_ref_func(&mut self, offset: usize, function_index: u32) -> Self::Output {
-<<<<<<< HEAD
-        self.check_reference_types_enabled(offset)?;
         let type_index = match self.resources.type_index_of_function(function_index) {
             Some(idx) => idx,
             None => bail!(
-=======
-        if self.resources.type_of_function(function_index).is_none() {
-            bail!(
->>>>>>> 3fe7b1d5
                 offset,
                 "unknown function {}: function index out of bounds",
                 function_index,
