--- conflicted
+++ resolved
@@ -2,14 +2,8 @@
 
 use super::{component::ComponentState, core::Module};
 use crate::{
-<<<<<<< HEAD
-    ComponentExport, ComponentExternalKind, ComponentImport, ComponentTypeRef, Export,
-    ExternalKind, FuncType, GlobalType, Import, MemoryType, PrimitiveValType, RefType, TableType,
-    TypeRef, ValType,
-=======
     ComponentExport, ComponentImport, Export, ExternalKind, FuncType, GlobalType, Import,
-    MemoryType, PrimitiveValType, TableType, TypeRef, ValType,
->>>>>>> bdbd3159
+    MemoryType, PrimitiveValType, RefType, TableType, TypeRef, ValType,
 };
 use indexmap::{IndexMap, IndexSet};
 use std::collections::HashMap;
