//! State relating to validating a WebAssembly module.
//!
use super::{
    check_max, combine_type_sizes,
    operators::OperatorValidator,
    types::{EntityType, Type, TypeId, TypeList},
};
use crate::{
    limits::*, BinaryReaderError, ConstExpr, Data, DataKind, Element, ElementItem, ElementKind,
    ExternalKind, FuncType, Global, GlobalType, MemoryType, Operator, Result, TableType, TagType,
    TypeRef, ValType, WasmFeatures, WasmModuleResources,
};
use indexmap::IndexMap;
use std::{collections::HashSet, sync::Arc};

fn check_value_type(ty: ValType, features: &WasmFeatures, offset: usize) -> Result<()> {
    match features.check_value_type(ty) {
        Ok(()) => Ok(()),
        Err(e) => Err(BinaryReaderError::new(e, offset)),
    }
}

// Section order for WebAssembly modules.
//
// Component sections are unordered and allow for duplicates,
// so this isn't used for components.
#[derive(Copy, Clone, PartialOrd, Ord, PartialEq, Eq, Debug)]
pub enum Order {
    Initial,
    Type,
    Import,
    Function,
    Table,
    Memory,
    Tag,
    Global,
    Export,
    Start,
    Element,
    DataCount,
    Code,
    Data,
}

impl Default for Order {
    fn default() -> Order {
        Order::Initial
    }
}

#[derive(Default)]
pub(crate) struct ModuleState {
    /// Internal state that is incrementally built-up for the module being
    /// validated. This houses type information for all wasm items, like
    /// functions. Note that this starts out as a solely owned `Arc<T>` so we can
    /// get mutable access, but after we get to the code section this is never
    /// mutated to we can clone it cheaply and hand it to sub-validators.
    pub module: arc::MaybeOwned<Module>,

    /// Where we are, order-wise, in the wasm binary.
    order: Order,

    /// The number of data segments in the data section (if present).
    pub data_segment_count: u32,

    /// The number of functions we expect to be defined in the code section, or
    /// basically the length of the function section if it was found. The next
    /// index is where we are, in the code section index space, for the next
    /// entry in the code section (used to figure out what type is next for the
    /// function being validated).
    pub expected_code_bodies: Option<u32>,

    /// When parsing the code section, represents the current index in the section.
    code_section_index: Option<usize>,
}

impl ModuleState {
    pub fn update_order(&mut self, order: Order, offset: usize) -> Result<()> {
        if self.order >= order {
            return Err(BinaryReaderError::new("section out of order", offset));
        }

        self.order = order;

        Ok(())
    }

    pub fn validate_end(&self, offset: usize) -> Result<()> {
        // Ensure that the data count section, if any, was correct.
        if let Some(data_count) = self.module.data_count {
            if data_count != self.data_segment_count {
                return Err(BinaryReaderError::new(
                    "data count and data section have inconsistent lengths",
                    offset,
                ));
            }
        }
        // Ensure that the function section, if nonzero, was paired with a code
        // section with the appropriate length.
        if let Some(n) = self.expected_code_bodies {
            if n > 0 {
                return Err(BinaryReaderError::new(
                    "function and code section have inconsistent lengths",
                    offset,
                ));
            }
        }

        Ok(())
    }

    pub fn next_code_index_and_type(&mut self, offset: usize) -> Result<(u32, u32)> {
        let index = self
            .code_section_index
            .get_or_insert(self.module.num_imported_functions as usize);

        if *index >= self.module.functions.len() {
            return Err(BinaryReaderError::new(
                "code section entry exceeds number of functions",
                offset,
            ));
        }

        let ty = self.module.functions[*index];
        *index += 1;

        Ok(((*index - 1) as u32, ty))
    }

    pub fn add_global(
        &mut self,
        global: Global,
        features: &WasmFeatures,
        types: &TypeList,
        offset: usize,
    ) -> Result<()> {
        self.module
            .check_global_type(&global.ty, features, offset)?;
        self.check_const_expr(
            &global.init_expr,
            global.ty.content_type,
            features,
            types,
            offset,
        )?;
        self.module.assert_mut().globals.push(global.ty);
        Ok(())
    }

    pub fn add_data_segment(
        &mut self,
        data: Data,
        features: &WasmFeatures,
        types: &TypeList,
        offset: usize,
    ) -> Result<()> {
        match data.kind {
            DataKind::Passive => Ok(()),
            DataKind::Active {
                memory_index,
                offset_expr,
            } => {
                let ty = self.module.memory_at(memory_index, offset)?.index_type();
                self.check_const_expr(&offset_expr, ty, features, types, offset)
            }
        }
    }

    pub fn add_element_segment(
        &mut self,
        e: Element,
        features: &WasmFeatures,
        types: &TypeList,
        offset: usize,
    ) -> Result<()> {
        match e.ty {
            ValType::FuncRef => {}
            ValType::ExternRef if features.reference_types => {}
            ValType::ExternRef => {
                return Err(BinaryReaderError::new(
                    "reference types must be enabled for externref elem segment",
                    offset,
                ))
            }
            _ => return Err(BinaryReaderError::new("malformed reference type", offset)),
        }
        match e.kind {
            ElementKind::Active {
                table_index,
                offset_expr,
            } => {
                let table = self.module.table_at(table_index, offset)?;
                if e.ty != table.element_type {
                    return Err(BinaryReaderError::new(
                        "invalid element type for table type",
                        offset,
                    ));
                }

                self.check_const_expr(&offset_expr, ValType::I32, features, types, offset)?;
            }
            ElementKind::Passive | ElementKind::Declared => {
                if !features.bulk_memory {
                    return Err(BinaryReaderError::new(
                        "bulk memory must be enabled",
                        offset,
                    ));
                }
            }
        }
        let mut items = e.items.get_items_reader()?;
        if items.get_count() > MAX_WASM_TABLE_ENTRIES as u32 {
            return Err(BinaryReaderError::new(
                "number of elements is out of bounds",
                offset,
            ));
        }
        for _ in 0..items.get_count() {
            let offset = items.original_position();
            match items.read()? {
                ElementItem::Expr(expr) => {
                    self.check_const_expr(&expr, e.ty, features, types, offset)?;
                }
                ElementItem::Func(f) => {
                    if e.ty != ValType::FuncRef {
                        return Err(BinaryReaderError::new(
                            "type mismatch: segment does not have funcref type",
                            offset,
                        ));
                    }
                    self.module.get_func_type(f, types, offset)?;
                    self.module.assert_mut().function_references.insert(f);
                }
            }
        }

        self.module.assert_mut().element_types.push(e.ty);
        Ok(())
    }

    fn check_const_expr(
        &mut self,
        expr: &ConstExpr<'_>,
        expected_ty: ValType,
        features: &WasmFeatures,
        types: &TypeList,
        offset: usize,
    ) -> Result<()> {
        let mut ops = expr.get_operators_reader();
<<<<<<< HEAD
        let mut validator = OperatorValidator::new_init_expr(
            features,
            expected_ty,
            OperatorValidatorResources {
                module: &self.module,
                types,
            },
        );
=======
        let mut validator = OperatorValidator::new_const_expr(features, expected_ty);
>>>>>>> 58e1d6ba
        let mut uninserted_funcref = false;

        while !ops.eof() {
            let offset = ops.original_position();
            let op = ops.read()?;
            match &op {
                // These are always valid in const expressions.
                Operator::I32Const { .. }
                | Operator::I64Const { .. }
                | Operator::F32Const { .. }
                | Operator::F64Const { .. }
                | Operator::RefNull { .. }
                | Operator::V128Const { .. }
                | Operator::End => {}

                // These are valid const expressions when the extended-const proposal is enabled.
                Operator::I32Add
                | Operator::I32Sub
                | Operator::I32Mul
                | Operator::I64Add
                | Operator::I64Sub
                | Operator::I64Mul
                    if features.extended_const => {}

                // `global.get` is a valid const expression for imported, immutable globals.
                Operator::GlobalGet { global_index } => {
                    let global = self.module.global_at(*global_index, offset)?;
                    if *global_index >= self.module.num_imported_globals {
                        return Err(BinaryReaderError::new(
                            "constant expression required: global.get of locally defined global",
                            offset,
                        ));
                    }
                    if global.mutable {
                        return Err(BinaryReaderError::new(
                            "constant expression required: global.get of mutable global",
                            offset,
                        ));
                    }
                }

                // Functions in initialization expressions are only valid in
                // element segment initialization expressions and globals. In
                // these contexts we want to record all function references.
                //
                // Initialization expressions can also be found in the data
                // section, however. A `RefFunc` instruction in those situations
                // is always invalid and needs to produce a validation error. In
                // this situation, though, we can no longer modify
                // the state since it's been "snapshot" already for
                // parallel validation of functions.
                //
                // If we cannot modify the function references then this function
                // *should* result in a validation error, but we defer that
                // validation error to happen later. The `uninserted_funcref`
                // boolean here is used to track this and will cause a panic
                // (aka a fuzz bug) if we somehow forget to emit an error somewhere
                // else.
                Operator::RefFunc { function_index } => {
                    if self.order == Order::Data {
                        uninserted_funcref = true;
                    } else {
                        self.module
                            .assert_mut()
                            .function_references
                            .insert(*function_index);
                    }
                }
                _ => {
                    return Err(BinaryReaderError::new(
                        "constant expression required: non-constant operator",
                        offset,
                    ));
                }
            }

            validator.process_operator(&op, offset)?;
        }

        validator.finish(offset)?;

        // See comment in `RefFunc` above for why this is an assert.
        assert!(!uninserted_funcref);

        Ok(())
    }
}

pub(crate) struct Module {
    // This is set once the code section starts.
    // `WasmModuleResources` implementations use the snapshot to
    // enable parallel validation of functions.
    pub snapshot: Option<Arc<TypeList>>,
    // Stores indexes into the validator's types list.
    pub types: Vec<TypeId>,
    pub tables: Vec<TableType>,
    pub memories: Vec<MemoryType>,
    pub globals: Vec<GlobalType>,
    pub element_types: Vec<ValType>,
    pub data_count: Option<u32>,
    // Stores indexes into `types`.
    pub functions: Vec<u32>,
    pub tags: Vec<TypeId>,
    pub function_references: HashSet<u32>,
    pub imports: IndexMap<(String, String), Vec<EntityType>>,
    pub exports: IndexMap<String, EntityType>,
    pub type_size: usize,
    num_imported_globals: u32,
    num_imported_functions: u32,
}

impl Module {
    pub fn add_type(
        &mut self,
        ty: crate::Type,
        features: &WasmFeatures,
        types: &mut TypeList,
        offset: usize,
        check_limit: bool,
    ) -> Result<()> {
        let ty = match ty {
            crate::Type::Func(t) => {
                for ty in t.params.iter().chain(t.returns.iter()) {
                    check_value_type(*ty, features, offset)?;
                }
                if t.returns.len() > 1 && !features.multi_value {
                    return Err(BinaryReaderError::new(
                        "func type returns multiple values but the multi-value feature is not enabled",
                        offset,
                    ));
                }
                Type::Func(t)
            }
        };

        if check_limit {
            check_max(self.types.len(), 1, MAX_WASM_TYPES, "types", offset)?;
        }

        self.types.push(TypeId {
            type_size: ty.type_size(),
            index: types.len(),
        });
        types.push(ty);
        Ok(())
    }

    pub fn add_import(
        &mut self,
        import: crate::Import,
        features: &WasmFeatures,
        types: &TypeList,
        offset: usize,
    ) -> Result<()> {
        let entity = self.check_type_ref(&import.ty, features, types, offset)?;

        let (len, max, desc) = match import.ty {
            TypeRef::Func(type_index) => {
                self.functions.push(type_index);
                self.num_imported_functions += 1;
                (self.functions.len(), MAX_WASM_FUNCTIONS, "functions")
            }
            TypeRef::Table(ty) => {
                self.tables.push(ty);
                (self.tables.len(), self.max_tables(features), "tables")
            }
            TypeRef::Memory(ty) => {
                self.memories.push(ty);
                (self.memories.len(), self.max_memories(features), "memories")
            }
            TypeRef::Tag(ty) => {
                self.tags.push(self.types[ty.func_type_idx as usize]);
                (self.tags.len(), MAX_WASM_TAGS, "tags")
            }
            TypeRef::Global(ty) => {
                if !features.mutable_global && ty.mutable {
                    return Err(BinaryReaderError::new(
                        "mutable global support is not enabled",
                        offset,
                    ));
                }
                self.globals.push(ty);
                self.num_imported_globals += 1;
                (self.globals.len(), MAX_WASM_GLOBALS, "globals")
            }
        };

        check_max(len, 0, max, desc, offset)?;

        self.type_size = combine_type_sizes(self.type_size, entity.type_size(), offset)?;

        self.imports
            .entry((import.module.to_string(), import.name.to_string()))
            .or_default()
            .push(entity);

        Ok(())
    }

    pub fn add_export(
        &mut self,
        name: &str,
        ty: EntityType,
        features: &WasmFeatures,
        offset: usize,
        check_limit: bool,
    ) -> Result<()> {
        if !features.mutable_global {
            if let EntityType::Global(global_type) = ty {
                if global_type.mutable {
                    return Err(BinaryReaderError::new(
                        "mutable global support is not enabled",
                        offset,
                    ));
                }
            }
        }

        if check_limit {
            check_max(self.exports.len(), 1, MAX_WASM_EXPORTS, "exports", offset)?;
        }

        self.type_size = combine_type_sizes(self.type_size, ty.type_size(), offset)?;

        match self.exports.insert(name.to_string(), ty) {
            Some(_) => Err(BinaryReaderError::new(
                format!("duplicate export name `{}` already defined", name),
                offset,
            )),
            None => Ok(()),
        }
    }

    pub fn add_function(&mut self, type_index: u32, types: &TypeList, offset: usize) -> Result<()> {
        self.func_type_at(type_index, types, offset)?;
        self.functions.push(type_index);
        Ok(())
    }

    pub fn add_table(
        &mut self,
        ty: TableType,
        features: &WasmFeatures,
        offset: usize,
    ) -> Result<()> {
        self.check_table_type(&ty, features, offset)?;
        self.tables.push(ty);
        Ok(())
    }

    pub fn add_memory(
        &mut self,
        ty: MemoryType,
        features: &WasmFeatures,
        offset: usize,
    ) -> Result<()> {
        self.check_memory_type(&ty, features, offset)?;
        self.memories.push(ty);
        Ok(())
    }

    pub fn add_tag(
        &mut self,
        ty: TagType,
        features: &WasmFeatures,
        types: &TypeList,
        offset: usize,
    ) -> Result<()> {
        self.check_tag_type(&ty, features, types, offset)?;
        self.tags.push(self.types[ty.func_type_idx as usize]);
        Ok(())
    }

    pub fn type_at(&self, idx: u32, offset: usize) -> Result<TypeId> {
        self.types.get(idx as usize).copied().ok_or_else(|| {
            BinaryReaderError::new(
                format!("unknown type {}: type index out of bounds", idx),
                offset,
            )
        })
    }

    fn func_type_at<'a>(
        &self,
        type_index: u32,
        types: &'a TypeList,
        offset: usize,
    ) -> Result<&'a FuncType> {
        types[self.type_at(type_index, offset)?]
            .as_func_type()
            .ok_or_else(|| {
                BinaryReaderError::new(
                    format!("type index {} is not a function type", type_index),
                    offset,
                )
            })
    }

    pub fn check_type_ref(
        &self,
        type_ref: &TypeRef,
        features: &WasmFeatures,
        types: &TypeList,
        offset: usize,
    ) -> Result<EntityType> {
        Ok(match type_ref {
            TypeRef::Func(type_index) => {
                self.func_type_at(*type_index, types, offset)?;
                EntityType::Func(self.types[*type_index as usize])
            }
            TypeRef::Table(t) => {
                self.check_table_type(t, features, offset)?;
                EntityType::Table(*t)
            }
            TypeRef::Memory(t) => {
                self.check_memory_type(t, features, offset)?;
                EntityType::Memory(*t)
            }
            TypeRef::Tag(t) => {
                self.check_tag_type(t, features, types, offset)?;
                EntityType::Tag(self.types[t.func_type_idx as usize])
            }
            TypeRef::Global(t) => {
                self.check_global_type(t, features, offset)?;
                EntityType::Global(*t)
            }
        })
    }

    fn check_table_type(
        &self,
        ty: &TableType,
        features: &WasmFeatures,
        offset: usize,
    ) -> Result<()> {
        match ty.element_type {
            ValType::FuncRef => {}
            ValType::ExternRef => {
                if !features.reference_types {
                    return Err(BinaryReaderError::new("element is not anyfunc", offset));
                }
            }
            _ => {
                return Err(BinaryReaderError::new(
                    "element is not reference type",
                    offset,
                ))
            }
        }
        self.check_limits(ty.initial, ty.maximum, offset)?;
        if ty.initial > MAX_WASM_TABLE_ENTRIES as u32 {
            return Err(BinaryReaderError::new(
                "minimum table size is out of bounds",
                offset,
            ));
        }
        Ok(())
    }

    fn check_memory_type(
        &self,
        ty: &MemoryType,
        features: &WasmFeatures,
        offset: usize,
    ) -> Result<()> {
        self.check_limits(ty.initial, ty.maximum, offset)?;
        let (true_maximum, err) = if ty.memory64 {
            if !features.memory64 {
                return Err(BinaryReaderError::new(
                    "memory64 must be enabled for 64-bit memories",
                    offset,
                ));
            }
            (
                MAX_WASM_MEMORY64_PAGES,
                "memory size must be at most 2**48 pages",
            )
        } else {
            (
                MAX_WASM_MEMORY32_PAGES,
                "memory size must be at most 65536 pages (4GiB)",
            )
        };
        if ty.initial > true_maximum {
            return Err(BinaryReaderError::new(err, offset));
        }
        if let Some(maximum) = ty.maximum {
            if maximum > true_maximum {
                return Err(BinaryReaderError::new(err, offset));
            }
        }
        if ty.shared {
            if !features.threads {
                return Err(BinaryReaderError::new(
                    "threads must be enabled for shared memories",
                    offset,
                ));
            }
            if ty.maximum.is_none() {
                return Err(BinaryReaderError::new(
                    "shared memory must have maximum size",
                    offset,
                ));
            }
        }
        Ok(())
    }

    pub(crate) fn imports_for_module_type(
        &self,
        offset: usize,
    ) -> Result<IndexMap<(String, String), EntityType>> {
        // Ensure imports are unique, which is a requirement of the component model
        self.imports.iter().map(|((module, name), types)| {
            if types.len() != 1 {
                return Err(BinaryReaderError::new(
                    format!(
                        "module has a duplicate import name `{}:{}` that is not allowed in components",
                        module, name
                    ),
                    offset,
                ));
            }
            Ok(((module.clone(), name.clone()), types[0]))
        }).collect::<Result<_>>()
    }

    fn check_tag_type(
        &self,
        ty: &TagType,
        features: &WasmFeatures,
        types: &TypeList,
        offset: usize,
    ) -> Result<()> {
        if !features.exceptions {
            return Err(BinaryReaderError::new(
                "exceptions proposal not enabled",
                offset,
            ));
        }
        let ty = self.func_type_at(ty.func_type_idx, types, offset)?;
        if ty.returns.len() > 0 {
            return Err(BinaryReaderError::new(
                "invalid exception type: non-empty tag result type",
                offset,
            ));
        }
        Ok(())
    }

    fn check_global_type(
        &self,
        ty: &GlobalType,
        features: &WasmFeatures,
        offset: usize,
    ) -> Result<()> {
        check_value_type(ty.content_type, features, offset)
    }

    fn check_limits<T>(&self, initial: T, maximum: Option<T>, offset: usize) -> Result<()>
    where
        T: Into<u64>,
    {
        if let Some(max) = maximum {
            if initial.into() > max.into() {
                return Err(BinaryReaderError::new(
                    "size minimum must not be greater than maximum",
                    offset,
                ));
            }
        }
        Ok(())
    }

    pub fn max_tables(&self, features: &WasmFeatures) -> usize {
        if features.reference_types {
            MAX_WASM_TABLES
        } else {
            1
        }
    }

    pub fn max_memories(&self, features: &WasmFeatures) -> usize {
        if features.multi_memory {
            MAX_WASM_MEMORIES
        } else {
            1
        }
    }

    pub fn export_to_entity_type(
        &mut self,
        export: &crate::Export,
        offset: usize,
    ) -> Result<EntityType> {
        let check = |ty: &str, index: u32, total: usize| {
            if index as usize >= total {
                Err(BinaryReaderError::new(
                    format!(
                        "unknown {ty} {index}: exported {ty} index out of bounds",
                        index = index,
                        ty = ty,
                    ),
                    offset,
                ))
            } else {
                Ok(())
            }
        };

        Ok(match export.kind {
            ExternalKind::Func => {
                check("function", export.index, self.functions.len())?;
                self.function_references.insert(export.index);
                EntityType::Func(self.types[self.functions[export.index as usize] as usize])
            }
            ExternalKind::Table => {
                check("table", export.index, self.tables.len())?;
                EntityType::Table(self.tables[export.index as usize])
            }
            ExternalKind::Memory => {
                check("memory", export.index, self.memories.len())?;
                EntityType::Memory(self.memories[export.index as usize])
            }
            ExternalKind::Global => {
                check("global", export.index, self.globals.len())?;
                EntityType::Global(self.globals[export.index as usize])
            }
            ExternalKind::Tag => {
                check("tag", export.index, self.tags.len())?;
                EntityType::Tag(self.tags[export.index as usize])
            }
        })
    }

    pub fn get_func_type<'a>(
        &self,
        func_idx: u32,
        types: &'a TypeList,
        offset: usize,
    ) -> Result<&'a FuncType> {
        match self.functions.get(func_idx as usize) {
            Some(idx) => self.func_type_at(*idx, types, offset),
            None => Err(BinaryReaderError::new(
                format!("unknown function {}: func index out of bounds", func_idx),
                offset,
            )),
        }
    }

    fn global_at(&self, idx: u32, offset: usize) -> Result<&GlobalType> {
        match self.globals.get(idx as usize) {
            Some(t) => Ok(t),
            None => Err(BinaryReaderError::new(
                format!("unknown global {}: global index out of bounds", idx,),
                offset,
            )),
        }
    }

    fn table_at(&self, idx: u32, offset: usize) -> Result<&TableType> {
        match self.tables.get(idx as usize) {
            Some(t) => Ok(t),
            None => Err(BinaryReaderError::new(
                format!("unknown table {}: table index out of bounds", idx),
                offset,
            )),
        }
    }

    fn memory_at(&self, idx: u32, offset: usize) -> Result<&MemoryType> {
        match self.memories.get(idx as usize) {
            Some(t) => Ok(t),
            None => Err(BinaryReaderError::new(
                format!("unknown memory {}: memory index out of bounds", idx,),
                offset,
            )),
        }
    }
}

impl Default for Module {
    fn default() -> Self {
        Self {
            snapshot: Default::default(),
            types: Default::default(),
            tables: Default::default(),
            memories: Default::default(),
            globals: Default::default(),
            element_types: Default::default(),
            data_count: Default::default(),
            functions: Default::default(),
            tags: Default::default(),
            function_references: Default::default(),
            imports: Default::default(),
            exports: Default::default(),
            type_size: 1,
            num_imported_globals: Default::default(),
            num_imported_functions: Default::default(),
        }
    }
}

struct OperatorValidatorResources<'a> {
    module: &'a Module,
    types: &'a TypeList,
}

impl WasmModuleResources for OperatorValidatorResources<'_> {
    type FuncType = crate::FuncType;

    fn table_at(&self, at: u32) -> Option<TableType> {
        self.module.tables.get(at as usize).cloned()
    }

    fn memory_at(&self, at: u32) -> Option<MemoryType> {
        self.module.memories.get(at as usize).cloned()
    }

    fn tag_at(&self, at: u32) -> Option<&Self::FuncType> {
        Some(
            self.types[*self.module.tags.get(at as usize)?]
                .as_func_type()
                .unwrap(),
        )
    }

    fn global_at(&self, at: u32) -> Option<GlobalType> {
        self.module.globals.get(at as usize).cloned()
    }

    fn func_type_at(&self, at: u32) -> Option<&Self::FuncType> {
        Some(
            self.types[*self.module.types.get(at as usize)?]
                .as_func_type()
                .unwrap(),
        )
    }

    fn type_of_function(&self, at: u32) -> Option<&Self::FuncType> {
        self.func_type_at(*self.module.functions.get(at as usize)?)
    }

    fn element_type_at(&self, at: u32) -> Option<ValType> {
        self.module.element_types.get(at as usize).cloned()
    }

    fn element_count(&self) -> u32 {
        self.module.element_types.len() as u32
    }

    fn data_count(&self) -> Option<u32> {
        self.module.data_count
    }

    fn is_function_referenced(&self, idx: u32) -> bool {
        self.module.function_references.contains(&idx)
    }
}

/// The implementation of [`WasmModuleResources`] used by
/// [`Validator`](crate::Validator).
pub struct ValidatorResources(pub(crate) Arc<Module>);

impl WasmModuleResources for ValidatorResources {
    type FuncType = crate::FuncType;

    fn table_at(&self, at: u32) -> Option<TableType> {
        self.0.tables.get(at as usize).cloned()
    }

    fn memory_at(&self, at: u32) -> Option<MemoryType> {
        self.0.memories.get(at as usize).cloned()
    }

    fn tag_at(&self, at: u32) -> Option<&Self::FuncType> {
        Some(
            self.0.snapshot.as_ref().unwrap()[*self.0.tags.get(at as usize)?]
                .as_func_type()
                .unwrap(),
        )
    }

    fn global_at(&self, at: u32) -> Option<GlobalType> {
        self.0.globals.get(at as usize).cloned()
    }

    fn func_type_at(&self, at: u32) -> Option<&Self::FuncType> {
        Some(
            self.0.snapshot.as_ref().unwrap()[*self.0.types.get(at as usize)?]
                .as_func_type()
                .unwrap(),
        )
    }

    fn type_of_function(&self, at: u32) -> Option<&Self::FuncType> {
        self.func_type_at(*self.0.functions.get(at as usize)?)
    }

    fn element_type_at(&self, at: u32) -> Option<ValType> {
        self.0.element_types.get(at as usize).cloned()
    }

    fn element_count(&self) -> u32 {
        self.0.element_types.len() as u32
    }

    fn data_count(&self) -> Option<u32> {
        self.0.data_count
    }

    fn is_function_referenced(&self, idx: u32) -> bool {
        self.0.function_references.contains(&idx)
    }
}

const _: () = {
    fn assert_send<T: Send>() {}

    // Assert that `ValidatorResources` is Send so function validation
    // can be parallelizable
    fn assert() {
        assert_send::<ValidatorResources>();
    }
};

mod arc {
    use std::ops::Deref;
    use std::sync::Arc;

    pub struct MaybeOwned<T> {
        owned: bool,
        arc: Arc<T>,
    }

    impl<T> MaybeOwned<T> {
        #[allow(clippy::cast_ref_to_mut)]
        fn as_mut(&mut self) -> Option<&mut T> {
            if !self.owned {
                return None;
            }
            debug_assert!(Arc::get_mut(&mut self.arc).is_some());
            Some(unsafe { &mut *(Arc::as_ptr(&self.arc) as *mut T) })
        }

        pub fn assert_mut(&mut self) -> &mut T {
            self.as_mut().unwrap()
        }

        pub fn arc(&mut self) -> &Arc<T> {
            self.owned = false;
            &self.arc
        }
    }

    impl<T: Default> Default for MaybeOwned<T> {
        fn default() -> MaybeOwned<T> {
            MaybeOwned {
                owned: true,
                arc: Arc::default(),
            }
        }
    }

    impl<T> Deref for MaybeOwned<T> {
        type Target = T;

        fn deref(&self) -> &T {
            &self.arc
        }
    }
}<|MERGE_RESOLUTION|>--- conflicted
+++ resolved
@@ -247,8 +247,7 @@
         offset: usize,
     ) -> Result<()> {
         let mut ops = expr.get_operators_reader();
-<<<<<<< HEAD
-        let mut validator = OperatorValidator::new_init_expr(
+        let mut validator = OperatorValidator::new_const_expr(
             features,
             expected_ty,
             OperatorValidatorResources {
@@ -256,9 +255,6 @@
                 types,
             },
         );
-=======
-        let mut validator = OperatorValidator::new_const_expr(features, expected_ty);
->>>>>>> 58e1d6ba
         let mut uninserted_funcref = false;
 
         while !ops.eof() {
