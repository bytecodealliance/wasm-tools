--- conflicted
+++ resolved
@@ -120,202 +120,6 @@
 macro_rules! for_each_operator {
     ($mac:ident) => {
         $mac! {
-<<<<<<< HEAD
-            Unreachable => visit_unreachable
-            Nop => visit_nop
-            Block { ty: BlockType } => visit_block
-            Loop { ty: BlockType } => visit_loop
-            If { ty: BlockType } => visit_if
-            Else => visit_else
-            Try { ty: BlockType } => visit_try
-            Catch { index: u32 } => visit_catch
-            Throw { index: u32 } => visit_throw
-            Rethrow { relative_depth: u32 } => visit_rethrow
-            End => visit_end
-            Br { relative_depth: u32 } => visit_br
-            BrIf { relative_depth: u32 } => visit_br_if
-            BrTable { table: BrTable<'a> } => visit_br_table
-            Return => visit_return
-            Call { function_index: u32 } => visit_call
-            CallIndirect { index: u32, table_index: u32, table_byte: u8 } => visit_call_indirect
-            ReturnCall { function_index: u32 } => visit_return_call
-            ReturnCallIndirect { index: u32, table_index: u32 } => visit_return_call_indirect
-            CallRef => visit_call_ref
-            ReturnCallRef => visit_return_call_ref
-            Delegate { relative_depth: u32 } => visit_delegate
-            CatchAll => visit_catch_all
-            Drop => visit_drop
-            Select => visit_select
-            TypedSelect { ty: ValType } => visit_typed_select
-            LocalGet { local_index: u32 } => visit_local_get
-            LocalSet { local_index: u32 } => visit_local_set
-            LocalTee { local_index: u32 } => visit_local_tee
-            GlobalGet { global_index: u32 } => visit_global_get
-            GlobalSet { global_index: u32 } => visit_global_set
-            I32Load { memarg: MemArg } => visit_i32_load
-            I64Load { memarg: MemArg } => visit_i64_load
-            F32Load { memarg: MemArg } => visit_f32_load
-            F64Load { memarg: MemArg } => visit_f64_load
-            I32Load8S { memarg: MemArg } => visit_i32_load8_s
-            I32Load8U { memarg: MemArg } => visit_i32_load8_u
-            I32Load16S { memarg: MemArg } => visit_i32_load16_s
-            I32Load16U { memarg: MemArg } => visit_i32_load16_u
-            I64Load8S { memarg: MemArg } => visit_i64_load8_s
-            I64Load8U { memarg: MemArg } => visit_i64_load8_u
-            I64Load16S { memarg: MemArg } => visit_i64_load16_s
-            I64Load16U { memarg: MemArg } => visit_i64_load16_u
-            I64Load32S { memarg: MemArg } => visit_i64_load32_s
-            I64Load32U { memarg: MemArg } => visit_i64_load32_u
-            I32Store { memarg: MemArg } => visit_i32_store
-            I64Store { memarg: MemArg } => visit_i64_store
-            F32Store { memarg: MemArg } => visit_f32_store
-            F64Store { memarg: MemArg } => visit_f64_store
-            I32Store8 { memarg: MemArg } => visit_i32_store8
-            I32Store16 { memarg: MemArg } => visit_i32_store16
-            I64Store8 { memarg: MemArg } => visit_i64_store8
-            I64Store16 { memarg: MemArg } => visit_i64_store16
-            I64Store32 { memarg: MemArg } => visit_i64_store32
-            MemorySize { mem: u32, mem_byte: u8 } => visit_memory_size
-            MemoryGrow { mem: u32, mem_byte: u8 } => visit_memory_grow
-            I32Const { value: i32 } => visit_i32_const
-            I64Const { value: i64 } => visit_i64_const
-            F32Const { value: Ieee32 } => visit_f32_const
-            F64Const { value: Ieee64 } => visit_f64_const
-            RefNull { ty: HeapType } => visit_ref_null
-            RefAsNonNull => visit_ref_as_non_null
-            BrOnNull { relative_depth: u32 } => visit_br_on_null
-            BrOnNonNull { relative_depth: u32 } => visit_br_on_non_null
-            RefIsNull => visit_ref_is_null
-            RefFunc { function_index: u32 } => visit_ref_func
-            I32Eqz => visit_i32_eqz
-            I32Eq => visit_i32_eq
-            I32Ne => visit_i32_ne
-            I32LtS => visit_i32_lt_s
-            I32LtU => visit_i32_lt_u
-            I32GtS => visit_i32_gt_s
-            I32GtU => visit_i32_gt_u
-            I32LeS => visit_i32_le_s
-            I32LeU => visit_i32_le_u
-            I32GeS => visit_i32_ge_s
-            I32GeU => visit_i32_ge_u
-            I64Eqz => visit_i64_eqz
-            I64Eq => visit_i64_eq
-            I64Ne => visit_i64_ne
-            I64LtS => visit_i64_lt_s
-            I64LtU => visit_i64_lt_u
-            I64GtS => visit_i64_gt_s
-            I64GtU => visit_i64_gt_u
-            I64LeS => visit_i64_le_s
-            I64LeU => visit_i64_le_u
-            I64GeS => visit_i64_ge_s
-            I64GeU => visit_i64_ge_u
-            F32Eq => visit_f32_eq
-            F32Ne => visit_f32_ne
-            F32Lt => visit_f32_lt
-            F32Gt => visit_f32_gt
-            F32Le => visit_f32_le
-            F32Ge => visit_f32_ge
-            F64Eq => visit_f64_eq
-            F64Ne => visit_f64_ne
-            F64Lt => visit_f64_lt
-            F64Gt => visit_f64_gt
-            F64Le => visit_f64_le
-            F64Ge => visit_f64_ge
-            I32Clz => visit_i32_clz
-            I32Ctz => visit_i32_ctz
-            I32Popcnt => visit_i32_popcnt
-            I32Add => visit_i32_add
-            I32Sub => visit_i32_sub
-            I32Mul => visit_i32_mul
-            I32DivS => visit_i32_div_s
-            I32DivU => visit_i32_div_u
-            I32RemS => visit_i32_rem_s
-            I32RemU => visit_i32_rem_u
-            I32And => visit_i32_and
-            I32Or => visit_i32_or
-            I32Xor => visit_i32_xor
-            I32Shl => visit_i32_shl
-            I32ShrS => visit_i32_shr_s
-            I32ShrU => visit_i32_shr_u
-            I32Rotl => visit_i32_rotl
-            I32Rotr => visit_i32_rotr
-            I64Clz => visit_i64_clz
-            I64Ctz => visit_i64_ctz
-            I64Popcnt => visit_i64_popcnt
-            I64Add => visit_i64_add
-            I64Sub => visit_i64_sub
-            I64Mul => visit_i64_mul
-            I64DivS => visit_i64_div_s
-            I64DivU => visit_i64_div_u
-            I64RemS => visit_i64_rem_s
-            I64RemU => visit_i64_rem_u
-            I64And => visit_i64_and
-            I64Or => visit_i64_or
-            I64Xor => visit_i64_xor
-            I64Shl => visit_i64_shl
-            I64ShrS => visit_i64_shr_s
-            I64ShrU => visit_i64_shr_u
-            I64Rotl => visit_i64_rotl
-            I64Rotr => visit_i64_rotr
-            F32Abs => visit_f32_abs
-            F32Neg => visit_f32_neg
-            F32Ceil => visit_f32_ceil
-            F32Floor => visit_f32_floor
-            F32Trunc => visit_f32_trunc
-            F32Nearest => visit_f32_nearest
-            F32Sqrt => visit_f32_sqrt
-            F32Add => visit_f32_add
-            F32Sub => visit_f32_sub
-            F32Mul => visit_f32_mul
-            F32Div => visit_f32_div
-            F32Min => visit_f32_min
-            F32Max => visit_f32_max
-            F32Copysign => visit_f32_copysign
-            F64Abs => visit_f64_abs
-            F64Neg => visit_f64_neg
-            F64Ceil => visit_f64_ceil
-            F64Floor => visit_f64_floor
-            F64Trunc => visit_f64_trunc
-            F64Nearest => visit_f64_nearest
-            F64Sqrt => visit_f64_sqrt
-            F64Add => visit_f64_add
-            F64Sub => visit_f64_sub
-            F64Mul => visit_f64_mul
-            F64Div => visit_f64_div
-            F64Min => visit_f64_min
-            F64Max => visit_f64_max
-            F64Copysign => visit_f64_copysign
-            I32WrapI64 => visit_i32_wrap_i64
-            I32TruncF32S => visit_i32_trunc_f32s
-            I32TruncF32U => visit_i32_trunc_f32u
-            I32TruncF64S => visit_i32_trunc_f64s
-            I32TruncF64U => visit_i32_trunc_f64u
-            I64ExtendI32S => visit_i64_extend_i32s
-            I64ExtendI32U => visit_i64_extend_i32u
-            I64TruncF32S => visit_i64_trunc_f32s
-            I64TruncF32U => visit_i64_trunc_f32u
-            I64TruncF64S => visit_i64_trunc_f64s
-            I64TruncF64U => visit_i64_trunc_f64u
-            F32ConvertI32S => visit_f32_convert_i32s
-            F32ConvertI32U => visit_f32_convert_i32u
-            F32ConvertI64S => visit_f32_convert_i64s
-            F32ConvertI64U => visit_f32_convert_i64u
-            F32DemoteF64 => visit_f32_demote_f64
-            F64ConvertI32S => visit_f64_convert_i32_s
-            F64ConvertI32U => visit_f64_convert_i32_u
-            F64ConvertI64S => visit_f64_convert_i64_s
-            F64ConvertI64U => visit_f64_convert_i64_u
-            F64PromoteF32 => visit_f64_promote_f32
-            I32ReinterpretF32 => visit_i32_reinterpret_f32
-            I64ReinterpretF64 => visit_i64_reinterpret_f64
-            F32ReinterpretI32 => visit_f32_reinterpret_i32
-            F64ReinterpretI64 => visit_f64_reinterpret_i64
-            I32Extend8S => visit_i32_extend8_s
-            I32Extend16S => visit_i32_extend16_s
-            I64Extend8S => visit_i64_extend8_s
-            I64Extend16S => visit_i64_extend16_s
-            I64Extend32S => visit_i64_extend32_s
-=======
             @mvp Unreachable => visit_unreachable
             @mvp Nop => visit_nop
             @mvp Block { ty: BlockType } => visit_block
@@ -505,7 +309,6 @@
             @sign_ext_ops I64Extend8S => visit_i64_extend8_s
             @sign_ext_ops I64Extend16S => visit_i64_extend16_s
             @sign_ext_ops I64Extend32S => visit_i64_extend32_s
->>>>>>> d5a5dfe5
 
             // 0xFC operators
             // Non-trapping Float-to-int Conversions
