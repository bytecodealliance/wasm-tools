/* Copyright 2017 Mozilla Foundation
 *
 * Licensed under the Apache License, Version 2.0 (the "License");
 * you may not use this file except in compliance with the License.
 * You may obtain a copy of the License at
 *
 *     http://www.apache.org/licenses/LICENSE-2.0
 *
 * Unless required by applicable law or agreed to in writing, software
 * distributed under the License is distributed on an "AS IS" BASIS,
 * WITHOUT WARRANTIES OR CONDITIONS OF ANY KIND, either express or implied.
 * See the License for the specific language governing permissions and
 * limitations under the License.
 */

//! A simple event-driven library for parsing WebAssembly binary files
//! (or streams).
//!
//! The parser library reports events as they happen and only stores
//! parsing information for a brief period of time, making it very fast
//! and memory-efficient. The event-driven model, however, has some drawbacks.
//! If you need random access to the entire WebAssembly data-structure,
//! this is not the right library for you. You could however, build such
//! a data-structure using this library.

#![deny(missing_docs)]

/// A helper macro to conveniently iterate over all opcodes recognized by this
/// crate. This can be used to work with either the [`Operator`] enumeration or
/// the [`VisitOperator`] trait if your use case uniformly handles all operators
/// the same way.
///
/// It is also possible to specialize handling of operators depending on the
/// Wasm proposal from which they are originating.
///
/// This is an "iterator macro" where this macro is invoked with the name of
/// another macro, and then that macro is invoked with the list of all
/// operators. An example invocation of this looks like:
///
/// The list of specializable Wasm proposals is as follows:
///
/// - `@mvp`: Denoting a Wasm operator from the initial Wasm MVP version.
/// - `@exceptions`: [Wasm `expection-handling` proposal]
/// - `@tail_call`: [Wasm `tail-calls` proposal]
/// - `@reference_types`: [Wasm `reference-types` proposal]
/// - `@sign_extension`: [Wasm `sign-extension-ops` proposal]
/// - `@saturating_float_to_int`: [Wasm `non_trapping_float-to-int-conversions` proposal]
/// - `@bulk_memory `:[Wasm `bulk-memory` proposal]
/// - `@threads`: [Wasm `threads` proposal]
/// - `@simd`: [Wasm `simd` proposal]
/// - `@relaxed_simd`: [Wasm `relaxed-simd` proposal]
///
/// [Wasm `expection-handling` proposal]:
/// https://github.com/WebAssembly/exception-handling
///
/// [Wasm `tail-calls` proposal]:
/// https://github.com/WebAssembly/tail-call
///
/// [Wasm `reference-types` proposal]:
/// https://github.com/WebAssembly/reference-types
///
/// [Wasm `sign-extension-ops` proposal]:
/// https://github.com/WebAssembly/sign-extension-ops
///
/// [Wasm `non_trapping_float-to-int-conversions` proposal]:
/// https://github.com/WebAssembly/nontrapping-float-to-int-conversions
///
/// [Wasm `bulk-memory` proposal]:
/// https://github.com/WebAssembly/bulk-memory-operations
///
/// [Wasm `threads` proposal]:
/// https://github.com/webassembly/threads
///
/// [Wasm `simd` proposal]:
/// https://github.com/webassembly/simd
///
/// [Wasm `relaxed-simd` proposal]:
/// https://github.com/WebAssembly/relaxed-simd
///
/// ```
<<<<<<< HEAD
/// // These names are referred to by the types of each payload and must
/// // be imported into the module using the `for_each_operator!` macro.
/// use wasmparser::{HeapType, V128, MemArg, BlockType, ValType, BrTable, Ieee32, Ieee64};
///
=======
>>>>>>> 3fe7b1d5
/// macro_rules! define_visit_operator {
///     // The outer layer of repetition represents how all operators are
///     // provided to the macro at the same time.
///     //
///     // The `$proposal` identifier indicates the Wasm proposals from which
///     // the Wasm operator is originating.
///     // For example to specialize the macro match arm for Wasm SIMD proposal
///     // operators you could write `@simd` instead of `@$proposal:ident` to
///     // only catch those operators.
///     //
///     // The `$op` name is bound to the `Operator` variant name. The
///     // payload of the operator is optionally specified (the `$(...)?`
///     // clause) since not all instructions have payloads. Within the payload
///     // each argument is named and has its type specified.
///     //
///     // The `$visit` name is bound to the corresponding name in the
///     // `VisitOperator` trait that this corresponds to.
///     ($( @$proposal:ident $op:ident $({ $($arg:ident: $argty:ty),* })? => $visit:ident)*) => {
///         $(
///             fn $visit(&mut self, _offset: usize $($(,$arg: $argty)*)?) {
///                 // do nothing for this example
///             }
///         )*
///     }
/// }
///
/// pub struct VisitAndDoNothing;
///
/// impl<'a> wasmparser::VisitOperator<'a> for VisitAndDoNothing {
///     type Output = ();
///
///     wasmparser::for_each_operator!(define_visit_operator);
/// }
/// ```
#[macro_export]
macro_rules! for_each_operator {
    ($mac:ident) => {
        $mac! {
            @mvp Unreachable => visit_unreachable
            @mvp Nop => visit_nop
            @mvp Block { blockty: $crate::BlockType } => visit_block
            @mvp Loop { blockty: $crate::BlockType } => visit_loop
            @mvp If { blockty: $crate::BlockType } => visit_if
            @mvp Else => visit_else
            @exceptions Try { blockty: $crate::BlockType } => visit_try
            @exceptions Catch { tag_index: u32 } => visit_catch
            @exceptions Throw { tag_index: u32 } => visit_throw
            @exceptions Rethrow { relative_depth: u32 } => visit_rethrow
            @mvp End => visit_end
            @mvp Br { relative_depth: u32 } => visit_br
            @mvp BrIf { relative_depth: u32 } => visit_br_if
            @mvp BrTable { targets: $crate::BrTable<'a> } => visit_br_table
            @mvp Return => visit_return
            @mvp Call { function_index: u32 } => visit_call
            @mvp CallIndirect { type_index: u32, table_index: u32, table_byte: u8 } => visit_call_indirect
            @tail_call ReturnCall { function_index: u32 } => visit_return_call
            @tail_call ReturnCallIndirect { type_index: u32, table_index: u32 } => visit_return_call_indirect
            @exceptions Delegate { relative_depth: u32 } => visit_delegate
            @exceptions CatchAll => visit_catch_all
            @mvp Drop => visit_drop
            @mvp Select => visit_select
            @reference_types TypedSelect { ty: $crate::ValType } => visit_typed_select
            @mvp LocalGet { local_index: u32 } => visit_local_get
            @mvp LocalSet { local_index: u32 } => visit_local_set
            @mvp LocalTee { local_index: u32 } => visit_local_tee
            @mvp GlobalGet { global_index: u32 } => visit_global_get
            @mvp GlobalSet { global_index: u32 } => visit_global_set
            @mvp I32Load { memarg: $crate::MemArg } => visit_i32_load
            @mvp I64Load { memarg: $crate::MemArg } => visit_i64_load
            @mvp F32Load { memarg: $crate::MemArg } => visit_f32_load
            @mvp F64Load { memarg: $crate::MemArg } => visit_f64_load
            @mvp I32Load8S { memarg: $crate::MemArg } => visit_i32_load8_s
            @mvp I32Load8U { memarg: $crate::MemArg } => visit_i32_load8_u
            @mvp I32Load16S { memarg: $crate::MemArg } => visit_i32_load16_s
            @mvp I32Load16U { memarg: $crate::MemArg } => visit_i32_load16_u
            @mvp I64Load8S { memarg: $crate::MemArg } => visit_i64_load8_s
            @mvp I64Load8U { memarg: $crate::MemArg } => visit_i64_load8_u
            @mvp I64Load16S { memarg: $crate::MemArg } => visit_i64_load16_s
            @mvp I64Load16U { memarg: $crate::MemArg } => visit_i64_load16_u
            @mvp I64Load32S { memarg: $crate::MemArg } => visit_i64_load32_s
            @mvp I64Load32U { memarg: $crate::MemArg } => visit_i64_load32_u
            @mvp I32Store { memarg: $crate::MemArg } => visit_i32_store
            @mvp I64Store { memarg: $crate::MemArg } => visit_i64_store
            @mvp F32Store { memarg: $crate::MemArg } => visit_f32_store
            @mvp F64Store { memarg: $crate::MemArg } => visit_f64_store
            @mvp I32Store8 { memarg: $crate::MemArg } => visit_i32_store8
            @mvp I32Store16 { memarg: $crate::MemArg } => visit_i32_store16
            @mvp I64Store8 { memarg: $crate::MemArg } => visit_i64_store8
            @mvp I64Store16 { memarg: $crate::MemArg } => visit_i64_store16
            @mvp I64Store32 { memarg: $crate::MemArg } => visit_i64_store32
            @mvp MemorySize { mem: u32, mem_byte: u8 } => visit_memory_size
            @mvp MemoryGrow { mem: u32, mem_byte: u8 } => visit_memory_grow
            @mvp I32Const { value: i32 } => visit_i32_const
            @mvp I64Const { value: i64 } => visit_i64_const
<<<<<<< HEAD
            @mvp F32Const { value: Ieee32 } => visit_f32_const
            @mvp F64Const { value: Ieee64 } => visit_f64_const
            @reference_types RefNull { ty: HeapType } => visit_ref_null
=======
            @mvp F32Const { value: $crate::Ieee32 } => visit_f32_const
            @mvp F64Const { value: $crate::Ieee64 } => visit_f64_const
            @reference_types RefNull { ty: $crate::ValType } => visit_ref_null
>>>>>>> 3fe7b1d5
            @reference_types RefIsNull => visit_ref_is_null
            @reference_types RefFunc { function_index: u32 } => visit_ref_func
            @mvp I32Eqz => visit_i32_eqz
            @mvp I32Eq => visit_i32_eq
            @mvp I32Ne => visit_i32_ne
            @mvp I32LtS => visit_i32_lt_s
            @mvp I32LtU => visit_i32_lt_u
            @mvp I32GtS => visit_i32_gt_s
            @mvp I32GtU => visit_i32_gt_u
            @mvp I32LeS => visit_i32_le_s
            @mvp I32LeU => visit_i32_le_u
            @mvp I32GeS => visit_i32_ge_s
            @mvp I32GeU => visit_i32_ge_u
            @mvp I64Eqz => visit_i64_eqz
            @mvp I64Eq => visit_i64_eq
            @mvp I64Ne => visit_i64_ne
            @mvp I64LtS => visit_i64_lt_s
            @mvp I64LtU => visit_i64_lt_u
            @mvp I64GtS => visit_i64_gt_s
            @mvp I64GtU => visit_i64_gt_u
            @mvp I64LeS => visit_i64_le_s
            @mvp I64LeU => visit_i64_le_u
            @mvp I64GeS => visit_i64_ge_s
            @mvp I64GeU => visit_i64_ge_u
            @mvp F32Eq => visit_f32_eq
            @mvp F32Ne => visit_f32_ne
            @mvp F32Lt => visit_f32_lt
            @mvp F32Gt => visit_f32_gt
            @mvp F32Le => visit_f32_le
            @mvp F32Ge => visit_f32_ge
            @mvp F64Eq => visit_f64_eq
            @mvp F64Ne => visit_f64_ne
            @mvp F64Lt => visit_f64_lt
            @mvp F64Gt => visit_f64_gt
            @mvp F64Le => visit_f64_le
            @mvp F64Ge => visit_f64_ge
            @mvp I32Clz => visit_i32_clz
            @mvp I32Ctz => visit_i32_ctz
            @mvp I32Popcnt => visit_i32_popcnt
            @mvp I32Add => visit_i32_add
            @mvp I32Sub => visit_i32_sub
            @mvp I32Mul => visit_i32_mul
            @mvp I32DivS => visit_i32_div_s
            @mvp I32DivU => visit_i32_div_u
            @mvp I32RemS => visit_i32_rem_s
            @mvp I32RemU => visit_i32_rem_u
            @mvp I32And => visit_i32_and
            @mvp I32Or => visit_i32_or
            @mvp I32Xor => visit_i32_xor
            @mvp I32Shl => visit_i32_shl
            @mvp I32ShrS => visit_i32_shr_s
            @mvp I32ShrU => visit_i32_shr_u
            @mvp I32Rotl => visit_i32_rotl
            @mvp I32Rotr => visit_i32_rotr
            @mvp I64Clz => visit_i64_clz
            @mvp I64Ctz => visit_i64_ctz
            @mvp I64Popcnt => visit_i64_popcnt
            @mvp I64Add => visit_i64_add
            @mvp I64Sub => visit_i64_sub
            @mvp I64Mul => visit_i64_mul
            @mvp I64DivS => visit_i64_div_s
            @mvp I64DivU => visit_i64_div_u
            @mvp I64RemS => visit_i64_rem_s
            @mvp I64RemU => visit_i64_rem_u
            @mvp I64And => visit_i64_and
            @mvp I64Or => visit_i64_or
            @mvp I64Xor => visit_i64_xor
            @mvp I64Shl => visit_i64_shl
            @mvp I64ShrS => visit_i64_shr_s
            @mvp I64ShrU => visit_i64_shr_u
            @mvp I64Rotl => visit_i64_rotl
            @mvp I64Rotr => visit_i64_rotr
            @mvp F32Abs => visit_f32_abs
            @mvp F32Neg => visit_f32_neg
            @mvp F32Ceil => visit_f32_ceil
            @mvp F32Floor => visit_f32_floor
            @mvp F32Trunc => visit_f32_trunc
            @mvp F32Nearest => visit_f32_nearest
            @mvp F32Sqrt => visit_f32_sqrt
            @mvp F32Add => visit_f32_add
            @mvp F32Sub => visit_f32_sub
            @mvp F32Mul => visit_f32_mul
            @mvp F32Div => visit_f32_div
            @mvp F32Min => visit_f32_min
            @mvp F32Max => visit_f32_max
            @mvp F32Copysign => visit_f32_copysign
            @mvp F64Abs => visit_f64_abs
            @mvp F64Neg => visit_f64_neg
            @mvp F64Ceil => visit_f64_ceil
            @mvp F64Floor => visit_f64_floor
            @mvp F64Trunc => visit_f64_trunc
            @mvp F64Nearest => visit_f64_nearest
            @mvp F64Sqrt => visit_f64_sqrt
            @mvp F64Add => visit_f64_add
            @mvp F64Sub => visit_f64_sub
            @mvp F64Mul => visit_f64_mul
            @mvp F64Div => visit_f64_div
            @mvp F64Min => visit_f64_min
            @mvp F64Max => visit_f64_max
            @mvp F64Copysign => visit_f64_copysign
            @mvp I32WrapI64 => visit_i32_wrap_i64
            @mvp I32TruncF32S => visit_i32_trunc_f32_s
            @mvp I32TruncF32U => visit_i32_trunc_f32_u
            @mvp I32TruncF64S => visit_i32_trunc_f64_s
            @mvp I32TruncF64U => visit_i32_trunc_f64_u
            @mvp I64ExtendI32S => visit_i64_extend_i32_s
            @mvp I64ExtendI32U => visit_i64_extend_i32_u
            @mvp I64TruncF32S => visit_i64_trunc_f32_s
            @mvp I64TruncF32U => visit_i64_trunc_f32_u
            @mvp I64TruncF64S => visit_i64_trunc_f64_s
            @mvp I64TruncF64U => visit_i64_trunc_f64_u
            @mvp F32ConvertI32S => visit_f32_convert_i32_s
            @mvp F32ConvertI32U => visit_f32_convert_i32_u
            @mvp F32ConvertI64S => visit_f32_convert_i64_s
            @mvp F32ConvertI64U => visit_f32_convert_i64_u
            @mvp F32DemoteF64 => visit_f32_demote_f64
            @mvp F64ConvertI32S => visit_f64_convert_i32_s
            @mvp F64ConvertI32U => visit_f64_convert_i32_u
            @mvp F64ConvertI64S => visit_f64_convert_i64_s
            @mvp F64ConvertI64U => visit_f64_convert_i64_u
            @mvp F64PromoteF32 => visit_f64_promote_f32
            @mvp I32ReinterpretF32 => visit_i32_reinterpret_f32
            @mvp I64ReinterpretF64 => visit_i64_reinterpret_f64
            @mvp F32ReinterpretI32 => visit_f32_reinterpret_i32
            @mvp F64ReinterpretI64 => visit_f64_reinterpret_i64
            @sign_extension I32Extend8S => visit_i32_extend8_s
            @sign_extension I32Extend16S => visit_i32_extend16_s
            @sign_extension I64Extend8S => visit_i64_extend8_s
            @sign_extension I64Extend16S => visit_i64_extend16_s
            @sign_extension I64Extend32S => visit_i64_extend32_s

            // 0xFC operators
            // Non-trapping Float-to-int Conversions
            // https://github.com/WebAssembly/nontrapping-float-to-int-conversions
            @saturating_float_to_int I32TruncSatF32S => visit_i32_trunc_sat_f32_s
            @saturating_float_to_int I32TruncSatF32U => visit_i32_trunc_sat_f32_u
            @saturating_float_to_int I32TruncSatF64S => visit_i32_trunc_sat_f64_s
            @saturating_float_to_int I32TruncSatF64U => visit_i32_trunc_sat_f64_u
            @saturating_float_to_int I64TruncSatF32S => visit_i64_trunc_sat_f32_s
            @saturating_float_to_int I64TruncSatF32U => visit_i64_trunc_sat_f32_u
            @saturating_float_to_int I64TruncSatF64S => visit_i64_trunc_sat_f64_s
            @saturating_float_to_int I64TruncSatF64U => visit_i64_trunc_sat_f64_u

            // 0xFC prefixed operators
            // bulk memory operations
            // https://github.com/WebAssembly/bulk-memory-operations
            @bulk_memory MemoryInit { data_index: u32, mem: u32 } => visit_memory_init
            @bulk_memory DataDrop { data_index: u32 } => visit_data_drop
            @bulk_memory MemoryCopy { dst_mem: u32, src_mem: u32 } => visit_memory_copy
            @bulk_memory MemoryFill { mem: u32 } => visit_memory_fill
            @bulk_memory TableInit { elem_index: u32, table: u32 } => visit_table_init
            @bulk_memory ElemDrop { elem_index: u32 } => visit_elem_drop
            @bulk_memory TableCopy { dst_table: u32, src_table: u32 } => visit_table_copy

            // 0xFC prefixed operators
            // reference-types
            // https://github.com/WebAssembly/reference-types
            @reference_types TableFill { table: u32 } => visit_table_fill
            @reference_types TableGet { table: u32 } => visit_table_get
            @reference_types TableSet { table: u32 } => visit_table_set
            @reference_types TableGrow { table: u32 } => visit_table_grow
            @reference_types TableSize { table: u32 } => visit_table_size

            // 0xFE prefixed operators
            // threads
            // https://github.com/WebAssembly/threads
            @threads MemoryAtomicNotify { memarg: $crate::MemArg } => visit_memory_atomic_notify
            @threads MemoryAtomicWait32 { memarg: $crate::MemArg } => visit_memory_atomic_wait32
            @threads MemoryAtomicWait64 { memarg: $crate::MemArg } => visit_memory_atomic_wait64
            @threads AtomicFence => visit_atomic_fence
            @threads I32AtomicLoad { memarg: $crate::MemArg } => visit_i32_atomic_load
            @threads I64AtomicLoad { memarg: $crate::MemArg } => visit_i64_atomic_load
            @threads I32AtomicLoad8U { memarg: $crate::MemArg } => visit_i32_atomic_load8_u
            @threads I32AtomicLoad16U { memarg: $crate::MemArg } => visit_i32_atomic_load16_u
            @threads I64AtomicLoad8U { memarg: $crate::MemArg } => visit_i64_atomic_load8_u
            @threads I64AtomicLoad16U { memarg: $crate::MemArg } => visit_i64_atomic_load16_u
            @threads I64AtomicLoad32U { memarg: $crate::MemArg } => visit_i64_atomic_load32_u
            @threads I32AtomicStore { memarg: $crate::MemArg } => visit_i32_atomic_store
            @threads I64AtomicStore { memarg: $crate::MemArg } => visit_i64_atomic_store
            @threads I32AtomicStore8 { memarg: $crate::MemArg } => visit_i32_atomic_store8
            @threads I32AtomicStore16 { memarg: $crate::MemArg } => visit_i32_atomic_store16
            @threads I64AtomicStore8 { memarg: $crate::MemArg } => visit_i64_atomic_store8
            @threads I64AtomicStore16 { memarg: $crate::MemArg } => visit_i64_atomic_store16
            @threads I64AtomicStore32 { memarg: $crate::MemArg } => visit_i64_atomic_store32
            @threads I32AtomicRmwAdd { memarg: $crate::MemArg } => visit_i32_atomic_rmw_add
            @threads I64AtomicRmwAdd { memarg: $crate::MemArg } => visit_i64_atomic_rmw_add
            @threads I32AtomicRmw8AddU { memarg: $crate::MemArg } => visit_i32_atomic_rmw8_add_u
            @threads I32AtomicRmw16AddU { memarg: $crate::MemArg } => visit_i32_atomic_rmw16_add_u
            @threads I64AtomicRmw8AddU { memarg: $crate::MemArg } => visit_i64_atomic_rmw8_add_u
            @threads I64AtomicRmw16AddU { memarg: $crate::MemArg } => visit_i64_atomic_rmw16_add_u
            @threads I64AtomicRmw32AddU { memarg: $crate::MemArg } => visit_i64_atomic_rmw32_add_u
            @threads I32AtomicRmwSub { memarg: $crate::MemArg } => visit_i32_atomic_rmw_sub
            @threads I64AtomicRmwSub { memarg: $crate::MemArg } => visit_i64_atomic_rmw_sub
            @threads I32AtomicRmw8SubU { memarg: $crate::MemArg } => visit_i32_atomic_rmw8_sub_u
            @threads I32AtomicRmw16SubU { memarg: $crate::MemArg } => visit_i32_atomic_rmw16_sub_u
            @threads I64AtomicRmw8SubU { memarg: $crate::MemArg } => visit_i64_atomic_rmw8_sub_u
            @threads I64AtomicRmw16SubU { memarg: $crate::MemArg } => visit_i64_atomic_rmw16_sub_u
            @threads I64AtomicRmw32SubU { memarg: $crate::MemArg } => visit_i64_atomic_rmw32_sub_u
            @threads I32AtomicRmwAnd { memarg: $crate::MemArg } => visit_i32_atomic_rmw_and
            @threads I64AtomicRmwAnd { memarg: $crate::MemArg } => visit_i64_atomic_rmw_and
            @threads I32AtomicRmw8AndU { memarg: $crate::MemArg } => visit_i32_atomic_rmw8_and_u
            @threads I32AtomicRmw16AndU { memarg: $crate::MemArg } => visit_i32_atomic_rmw16_and_u
            @threads I64AtomicRmw8AndU { memarg: $crate::MemArg } => visit_i64_atomic_rmw8_and_u
            @threads I64AtomicRmw16AndU { memarg: $crate::MemArg } => visit_i64_atomic_rmw16_and_u
            @threads I64AtomicRmw32AndU { memarg: $crate::MemArg } => visit_i64_atomic_rmw32_and_u
            @threads I32AtomicRmwOr { memarg: $crate::MemArg } => visit_i32_atomic_rmw_or
            @threads I64AtomicRmwOr { memarg: $crate::MemArg } => visit_i64_atomic_rmw_or
            @threads I32AtomicRmw8OrU { memarg: $crate::MemArg } => visit_i32_atomic_rmw8_or_u
            @threads I32AtomicRmw16OrU { memarg: $crate::MemArg } => visit_i32_atomic_rmw16_or_u
            @threads I64AtomicRmw8OrU { memarg: $crate::MemArg } => visit_i64_atomic_rmw8_or_u
            @threads I64AtomicRmw16OrU { memarg: $crate::MemArg } => visit_i64_atomic_rmw16_or_u
            @threads I64AtomicRmw32OrU { memarg: $crate::MemArg } => visit_i64_atomic_rmw32_or_u
            @threads I32AtomicRmwXor { memarg: $crate::MemArg } => visit_i32_atomic_rmw_xor
            @threads I64AtomicRmwXor { memarg: $crate::MemArg } => visit_i64_atomic_rmw_xor
            @threads I32AtomicRmw8XorU { memarg: $crate::MemArg } => visit_i32_atomic_rmw8_xor_u
            @threads I32AtomicRmw16XorU { memarg: $crate::MemArg } => visit_i32_atomic_rmw16_xor_u
            @threads I64AtomicRmw8XorU { memarg: $crate::MemArg } => visit_i64_atomic_rmw8_xor_u
            @threads I64AtomicRmw16XorU { memarg: $crate::MemArg } => visit_i64_atomic_rmw16_xor_u
            @threads I64AtomicRmw32XorU { memarg: $crate::MemArg } => visit_i64_atomic_rmw32_xor_u
            @threads I32AtomicRmwXchg { memarg: $crate::MemArg } => visit_i32_atomic_rmw_xchg
            @threads I64AtomicRmwXchg { memarg: $crate::MemArg } => visit_i64_atomic_rmw_xchg
            @threads I32AtomicRmw8XchgU { memarg: $crate::MemArg } => visit_i32_atomic_rmw8_xchg_u
            @threads I32AtomicRmw16XchgU { memarg: $crate::MemArg } => visit_i32_atomic_rmw16_xchg_u
            @threads I64AtomicRmw8XchgU { memarg: $crate::MemArg } => visit_i64_atomic_rmw8_xchg_u
            @threads I64AtomicRmw16XchgU { memarg: $crate::MemArg } => visit_i64_atomic_rmw16_xchg_u
            @threads I64AtomicRmw32XchgU { memarg: $crate::MemArg } => visit_i64_atomic_rmw32_xchg_u
            @threads I32AtomicRmwCmpxchg { memarg: $crate::MemArg } => visit_i32_atomic_rmw_cmpxchg
            @threads I64AtomicRmwCmpxchg { memarg: $crate::MemArg } => visit_i64_atomic_rmw_cmpxchg
            @threads I32AtomicRmw8CmpxchgU { memarg: $crate::MemArg } => visit_i32_atomic_rmw8_cmpxchg_u
            @threads I32AtomicRmw16CmpxchgU { memarg: $crate::MemArg } => visit_i32_atomic_rmw16_cmpxchg_u
            @threads I64AtomicRmw8CmpxchgU { memarg: $crate::MemArg } => visit_i64_atomic_rmw8_cmpxchg_u
            @threads I64AtomicRmw16CmpxchgU { memarg: $crate::MemArg } => visit_i64_atomic_rmw16_cmpxchg_u
            @threads I64AtomicRmw32CmpxchgU { memarg: $crate::MemArg } => visit_i64_atomic_rmw32_cmpxchg_u

            // 0xFD operators
            // 128-bit SIMD
            // - https://github.com/webassembly/simd
            // - https://webassembly.github.io/simd/core/binary/instructions.html
            @simd V128Load { memarg: $crate::MemArg } => visit_v128_load
            @simd V128Load8x8S { memarg: $crate::MemArg } => visit_v128_load8x8_s
            @simd V128Load8x8U { memarg: $crate::MemArg } => visit_v128_load8x8_u
            @simd V128Load16x4S { memarg: $crate::MemArg } => visit_v128_load16x4_s
            @simd V128Load16x4U { memarg: $crate::MemArg } => visit_v128_load16x4_u
            @simd V128Load32x2S { memarg: $crate::MemArg } => visit_v128_load32x2_s
            @simd V128Load32x2U { memarg: $crate::MemArg } => visit_v128_load32x2_u
            @simd V128Load8Splat { memarg: $crate::MemArg } => visit_v128_load8_splat
            @simd V128Load16Splat { memarg: $crate::MemArg } => visit_v128_load16_splat
            @simd V128Load32Splat { memarg: $crate::MemArg } => visit_v128_load32_splat
            @simd V128Load64Splat { memarg: $crate::MemArg } => visit_v128_load64_splat
            @simd V128Load32Zero { memarg: $crate::MemArg } => visit_v128_load32_zero
            @simd V128Load64Zero { memarg: $crate::MemArg } => visit_v128_load64_zero
            @simd V128Store { memarg: $crate::MemArg } => visit_v128_store
            @simd V128Load8Lane { memarg: $crate::MemArg, lane: u8 } => visit_v128_load8_lane
            @simd V128Load16Lane { memarg: $crate::MemArg, lane: u8 } => visit_v128_load16_lane
            @simd V128Load32Lane { memarg: $crate::MemArg, lane: u8 } => visit_v128_load32_lane
            @simd V128Load64Lane { memarg: $crate::MemArg, lane: u8 } => visit_v128_load64_lane
            @simd V128Store8Lane { memarg: $crate::MemArg, lane: u8 } => visit_v128_store8_lane
            @simd V128Store16Lane { memarg: $crate::MemArg, lane: u8 } => visit_v128_store16_lane
            @simd V128Store32Lane { memarg: $crate::MemArg, lane: u8 } => visit_v128_store32_lane
            @simd V128Store64Lane { memarg: $crate::MemArg, lane: u8 } => visit_v128_store64_lane
            @simd V128Const { value: $crate::V128 } => visit_v128_const
            @simd I8x16Shuffle { lanes: [u8; 16] } => visit_i8x16_shuffle
            @simd I8x16ExtractLaneS { lane: u8 } => visit_i8x16_extract_lane_s
            @simd I8x16ExtractLaneU { lane: u8 } => visit_i8x16_extract_lane_u
            @simd I8x16ReplaceLane { lane: u8 } => visit_i8x16_replace_lane
            @simd I16x8ExtractLaneS { lane: u8 } => visit_i16x8_extract_lane_s
            @simd I16x8ExtractLaneU { lane: u8 } => visit_i16x8_extract_lane_u
            @simd I16x8ReplaceLane { lane: u8 } => visit_i16x8_replace_lane
            @simd I32x4ExtractLane { lane: u8 } => visit_i32x4_extract_lane
            @simd I32x4ReplaceLane { lane: u8 } => visit_i32x4_replace_lane
            @simd I64x2ExtractLane { lane: u8 } => visit_i64x2_extract_lane
            @simd I64x2ReplaceLane { lane: u8 } => visit_i64x2_replace_lane
            @simd F32x4ExtractLane { lane: u8 } => visit_f32x4_extract_lane
            @simd F32x4ReplaceLane { lane: u8 } => visit_f32x4_replace_lane
            @simd F64x2ExtractLane { lane: u8 } => visit_f64x2_extract_lane
            @simd F64x2ReplaceLane { lane: u8 } => visit_f64x2_replace_lane
            @simd I8x16Swizzle => visit_i8x16_swizzle
            @simd I8x16Splat => visit_i8x16_splat
            @simd I16x8Splat => visit_i16x8_splat
            @simd I32x4Splat => visit_i32x4_splat
            @simd I64x2Splat => visit_i64x2_splat
            @simd F32x4Splat => visit_f32x4_splat
            @simd F64x2Splat => visit_f64x2_splat
            @simd I8x16Eq => visit_i8x16_eq
            @simd I8x16Ne => visit_i8x16_ne
            @simd I8x16LtS => visit_i8x16_lt_s
            @simd I8x16LtU => visit_i8x16_lt_u
            @simd I8x16GtS => visit_i8x16_gt_s
            @simd I8x16GtU => visit_i8x16_gt_u
            @simd I8x16LeS => visit_i8x16_le_s
            @simd I8x16LeU => visit_i8x16_le_u
            @simd I8x16GeS => visit_i8x16_ge_s
            @simd I8x16GeU => visit_i8x16_ge_u
            @simd I16x8Eq => visit_i16x8_eq
            @simd I16x8Ne => visit_i16x8_ne
            @simd I16x8LtS => visit_i16x8_lt_s
            @simd I16x8LtU => visit_i16x8_lt_u
            @simd I16x8GtS => visit_i16x8_gt_s
            @simd I16x8GtU => visit_i16x8_gt_u
            @simd I16x8LeS => visit_i16x8_le_s
            @simd I16x8LeU => visit_i16x8_le_u
            @simd I16x8GeS => visit_i16x8_ge_s
            @simd I16x8GeU => visit_i16x8_ge_u
            @simd I32x4Eq => visit_i32x4_eq
            @simd I32x4Ne => visit_i32x4_ne
            @simd I32x4LtS => visit_i32x4_lt_s
            @simd I32x4LtU => visit_i32x4_lt_u
            @simd I32x4GtS => visit_i32x4_gt_s
            @simd I32x4GtU => visit_i32x4_gt_u
            @simd I32x4LeS => visit_i32x4_le_s
            @simd I32x4LeU => visit_i32x4_le_u
            @simd I32x4GeS => visit_i32x4_ge_s
            @simd I32x4GeU => visit_i32x4_ge_u
            @simd I64x2Eq => visit_i64x2_eq
            @simd I64x2Ne => visit_i64x2_ne
            @simd I64x2LtS => visit_i64x2_lt_s
            @simd I64x2GtS => visit_i64x2_gt_s
            @simd I64x2LeS => visit_i64x2_le_s
            @simd I64x2GeS => visit_i64x2_ge_s
            @simd F32x4Eq => visit_f32x4_eq
            @simd F32x4Ne => visit_f32x4_ne
            @simd F32x4Lt => visit_f32x4_lt
            @simd F32x4Gt => visit_f32x4_gt
            @simd F32x4Le => visit_f32x4_le
            @simd F32x4Ge => visit_f32x4_ge
            @simd F64x2Eq => visit_f64x2_eq
            @simd F64x2Ne => visit_f64x2_ne
            @simd F64x2Lt => visit_f64x2_lt
            @simd F64x2Gt => visit_f64x2_gt
            @simd F64x2Le => visit_f64x2_le
            @simd F64x2Ge => visit_f64x2_ge
            @simd V128Not => visit_v128_not
            @simd V128And => visit_v128_and
            @simd V128AndNot => visit_v128_andnot
            @simd V128Or => visit_v128_or
            @simd V128Xor => visit_v128_xor
            @simd V128Bitselect => visit_v128_bitselect
            @simd V128AnyTrue => visit_v128_any_true
            @simd I8x16Abs => visit_i8x16_abs
            @simd I8x16Neg => visit_i8x16_neg
            @simd I8x16Popcnt => visit_i8x16_popcnt
            @simd I8x16AllTrue => visit_i8x16_all_true
            @simd I8x16Bitmask => visit_i8x16_bitmask
            @simd I8x16NarrowI16x8S => visit_i8x16_narrow_i16x8_s
            @simd I8x16NarrowI16x8U => visit_i8x16_narrow_i16x8_u
            @simd I8x16Shl => visit_i8x16_shl
            @simd I8x16ShrS => visit_i8x16_shr_s
            @simd I8x16ShrU => visit_i8x16_shr_u
            @simd I8x16Add => visit_i8x16_add
            @simd I8x16AddSatS => visit_i8x16_add_sat_s
            @simd I8x16AddSatU => visit_i8x16_add_sat_u
            @simd I8x16Sub => visit_i8x16_sub
            @simd I8x16SubSatS => visit_i8x16_sub_sat_s
            @simd I8x16SubSatU => visit_i8x16_sub_sat_u
            @simd I8x16MinS => visit_i8x16_min_s
            @simd I8x16MinU => visit_i8x16_min_u
            @simd I8x16MaxS => visit_i8x16_max_s
            @simd I8x16MaxU => visit_i8x16_max_u
            @simd I8x16RoundingAverageU => visit_i8x16_avgr_u
            @simd I16x8ExtAddPairwiseI8x16S => visit_i16x8_extadd_pairwise_i8x16_s
            @simd I16x8ExtAddPairwiseI8x16U => visit_i16x8_extadd_pairwise_i8x16_u
            @simd I16x8Abs => visit_i16x8_abs
            @simd I16x8Neg => visit_i16x8_neg
            @simd I16x8Q15MulrSatS => visit_i16x8_q15mulr_sat_s
            @simd I16x8AllTrue => visit_i16x8_all_true
            @simd I16x8Bitmask => visit_i16x8_bitmask
            @simd I16x8NarrowI32x4S => visit_i16x8_narrow_i32x4_s
            @simd I16x8NarrowI32x4U => visit_i16x8_narrow_i32x4_u
            @simd I16x8ExtendLowI8x16S => visit_i16x8_extend_low_i8x16_s
            @simd I16x8ExtendHighI8x16S => visit_i16x8_extend_high_i8x16_s
            @simd I16x8ExtendLowI8x16U => visit_i16x8_extend_low_i8x16_u
            @simd I16x8ExtendHighI8x16U => visit_i16x8_extend_high_i8x16_u
            @simd I16x8Shl => visit_i16x8_shl
            @simd I16x8ShrS => visit_i16x8_shr_s
            @simd I16x8ShrU => visit_i16x8_shr_u
            @simd I16x8Add => visit_i16x8_add
            @simd I16x8AddSatS => visit_i16x8_add_sat_s
            @simd I16x8AddSatU => visit_i16x8_add_sat_u
            @simd I16x8Sub => visit_i16x8_sub
            @simd I16x8SubSatS => visit_i16x8_sub_sat_s
            @simd I16x8SubSatU => visit_i16x8_sub_sat_u
            @simd I16x8Mul => visit_i16x8_mul
            @simd I16x8MinS => visit_i16x8_min_s
            @simd I16x8MinU => visit_i16x8_min_u
            @simd I16x8MaxS => visit_i16x8_max_s
            @simd I16x8MaxU => visit_i16x8_max_u
            @simd I16x8RoundingAverageU => visit_i16x8_avgr_u
            @simd I16x8ExtMulLowI8x16S => visit_i16x8_extmul_low_i8x16_s
            @simd I16x8ExtMulHighI8x16S => visit_i16x8_extmul_high_i8x16_s
            @simd I16x8ExtMulLowI8x16U => visit_i16x8_extmul_low_i8x16_u
            @simd I16x8ExtMulHighI8x16U => visit_i16x8_extmul_high_i8x16_u
            @simd I32x4ExtAddPairwiseI16x8S => visit_i32x4_extadd_pairwise_i16x8_s
            @simd I32x4ExtAddPairwiseI16x8U => visit_i32x4_extadd_pairwise_i16x8_u
            @simd I32x4Abs => visit_i32x4_abs
            @simd I32x4Neg => visit_i32x4_neg
            @simd I32x4AllTrue => visit_i32x4_all_true
            @simd I32x4Bitmask => visit_i32x4_bitmask
            @simd I32x4ExtendLowI16x8S => visit_i32x4_extend_low_i16x8_s
            @simd I32x4ExtendHighI16x8S => visit_i32x4_extend_high_i16x8_s
            @simd I32x4ExtendLowI16x8U => visit_i32x4_extend_low_i16x8_u
            @simd I32x4ExtendHighI16x8U => visit_i32x4_extend_high_i16x8_u
            @simd I32x4Shl => visit_i32x4_shl
            @simd I32x4ShrS => visit_i32x4_shr_s
            @simd I32x4ShrU => visit_i32x4_shr_u
            @simd I32x4Add => visit_i32x4_add
            @simd I32x4Sub => visit_i32x4_sub
            @simd I32x4Mul => visit_i32x4_mul
            @simd I32x4MinS => visit_i32x4_min_s
            @simd I32x4MinU => visit_i32x4_min_u
            @simd I32x4MaxS => visit_i32x4_max_s
            @simd I32x4MaxU => visit_i32x4_max_u
            @simd I32x4DotI16x8S => visit_i32x4_dot_i16x8_s
            @simd I32x4ExtMulLowI16x8S => visit_i32x4_extmul_low_i16x8_s
            @simd I32x4ExtMulHighI16x8S => visit_i32x4_extmul_high_i16x8_s
            @simd I32x4ExtMulLowI16x8U => visit_i32x4_extmul_low_i16x8_u
            @simd I32x4ExtMulHighI16x8U => visit_i32x4_extmul_high_i16x8_u
            @simd I64x2Abs => visit_i64x2_abs
            @simd I64x2Neg => visit_i64x2_neg
            @simd I64x2AllTrue => visit_i64x2_all_true
            @simd I64x2Bitmask => visit_i64x2_bitmask
            @simd I64x2ExtendLowI32x4S => visit_i64x2_extend_low_i32x4_s
            @simd I64x2ExtendHighI32x4S => visit_i64x2_extend_high_i32x4_s
            @simd I64x2ExtendLowI32x4U => visit_i64x2_extend_low_i32x4_u
            @simd I64x2ExtendHighI32x4U => visit_i64x2_extend_high_i32x4_u
            @simd I64x2Shl => visit_i64x2_shl
            @simd I64x2ShrS => visit_i64x2_shr_s
            @simd I64x2ShrU => visit_i64x2_shr_u
            @simd I64x2Add => visit_i64x2_add
            @simd I64x2Sub => visit_i64x2_sub
            @simd I64x2Mul => visit_i64x2_mul
            @simd I64x2ExtMulLowI32x4S => visit_i64x2_extmul_low_i32x4_s
            @simd I64x2ExtMulHighI32x4S => visit_i64x2_extmul_high_i32x4_s
            @simd I64x2ExtMulLowI32x4U => visit_i64x2_extmul_low_i32x4_u
            @simd I64x2ExtMulHighI32x4U => visit_i64x2_extmul_high_i32x4_u
            @simd F32x4Ceil => visit_f32x4_ceil
            @simd F32x4Floor => visit_f32x4_floor
            @simd F32x4Trunc => visit_f32x4_trunc
            @simd F32x4Nearest => visit_f32x4_nearest
            @simd F32x4Abs => visit_f32x4_abs
            @simd F32x4Neg => visit_f32x4_neg
            @simd F32x4Sqrt => visit_f32x4_sqrt
            @simd F32x4Add => visit_f32x4_add
            @simd F32x4Sub => visit_f32x4_sub
            @simd F32x4Mul => visit_f32x4_mul
            @simd F32x4Div => visit_f32x4_div
            @simd F32x4Min => visit_f32x4_min
            @simd F32x4Max => visit_f32x4_max
            @simd F32x4PMin => visit_f32x4_pmin
            @simd F32x4PMax => visit_f32x4_pmax
            @simd F64x2Ceil => visit_f64x2_ceil
            @simd F64x2Floor => visit_f64x2_floor
            @simd F64x2Trunc => visit_f64x2_trunc
            @simd F64x2Nearest => visit_f64x2_nearest
            @simd F64x2Abs => visit_f64x2_abs
            @simd F64x2Neg => visit_f64x2_neg
            @simd F64x2Sqrt => visit_f64x2_sqrt
            @simd F64x2Add => visit_f64x2_add
            @simd F64x2Sub => visit_f64x2_sub
            @simd F64x2Mul => visit_f64x2_mul
            @simd F64x2Div => visit_f64x2_div
            @simd F64x2Min => visit_f64x2_min
            @simd F64x2Max => visit_f64x2_max
            @simd F64x2PMin => visit_f64x2_pmin
            @simd F64x2PMax => visit_f64x2_pmax
            @simd I32x4TruncSatF32x4S => visit_i32x4_trunc_sat_f32x4_s
            @simd I32x4TruncSatF32x4U => visit_i32x4_trunc_sat_f32x4_u
            @simd F32x4ConvertI32x4S => visit_f32x4_convert_i32x4_s
            @simd F32x4ConvertI32x4U => visit_f32x4_convert_i32x4_u
            @simd I32x4TruncSatF64x2SZero => visit_i32x4_trunc_sat_f64x2_s_zero
            @simd I32x4TruncSatF64x2UZero => visit_i32x4_trunc_sat_f64x2_u_zero
            @simd F64x2ConvertLowI32x4S => visit_f64x2_convert_low_i32x4_s
            @simd F64x2ConvertLowI32x4U => visit_f64x2_convert_low_i32x4_u
            @simd F32x4DemoteF64x2Zero => visit_f32x4_demote_f64x2_zero
            @simd F64x2PromoteLowF32x4 => visit_f64x2_promote_low_f32x4

            // Relaxed SIMD operators
            // https://github.com/WebAssembly/relaxed-simd
            @relaxed_simd I8x16RelaxedSwizzle => visit_i8x16_relaxed_swizzle
            @relaxed_simd I32x4RelaxedTruncSatF32x4S => visit_i32x4_relaxed_trunc_sat_f32x4_s
            @relaxed_simd I32x4RelaxedTruncSatF32x4U => visit_i32x4_relaxed_trunc_sat_f32x4_u
            @relaxed_simd I32x4RelaxedTruncSatF64x2SZero => visit_i32x4_relaxed_trunc_sat_f64x2_s_zero
            @relaxed_simd I32x4RelaxedTruncSatF64x2UZero => visit_i32x4_relaxed_trunc_sat_f64x2_u_zero
            @relaxed_simd F32x4RelaxedFma => visit_f32x4_relaxed_fma
            @relaxed_simd F32x4RelaxedFnma => visit_f32x4_relaxed_fnma
            @relaxed_simd F64x2RelaxedFma => visit_f64x2_relaxed_fma
            @relaxed_simd F64x2RelaxedFnma => visit_f64x2_relaxed_fnma
            @relaxed_simd I8x16RelaxedLaneselect => visit_i8x16_relaxed_laneselect
            @relaxed_simd I16x8RelaxedLaneselect => visit_i16x8_relaxed_laneselect
            @relaxed_simd I32x4RelaxedLaneselect => visit_i32x4_relaxed_laneselect
            @relaxed_simd I64x2RelaxedLaneselect => visit_i64x2_relaxed_laneselect
            @relaxed_simd F32x4RelaxedMin => visit_f32x4_relaxed_min
            @relaxed_simd F32x4RelaxedMax => visit_f32x4_relaxed_max
            @relaxed_simd F64x2RelaxedMin => visit_f64x2_relaxed_min
            @relaxed_simd F64x2RelaxedMax => visit_f64x2_relaxed_max
<<<<<<< HEAD

            // Typed Function references
            @function_references CallRef { ty: HeapType } => visit_call_ref
            @function_references ReturnCallRef { ty: HeapType } => visit_return_call_ref
            @function_references RefAsNonNull => visit_ref_as_non_null
            @function_references BrOnNull { relative_depth: u32 } => visit_br_on_null
            @function_references BrOnNonNull { relative_depth: u32 } => visit_br_on_non_null

=======
            @relaxed_simd I16x8RelaxedQ15mulrS => visit_i16x8_relaxed_q15mulr_s
            @relaxed_simd I16x8DotI8x16I7x16S => visit_i16x8_dot_i8x16_i7x16_s
            @relaxed_simd I32x4DotI8x16I7x16AddS => visit_i32x4_dot_i8x16_i7x16_add_s
            @relaxed_simd F32x4RelaxedDotBf16x8AddF32x4 => visit_f32x4_relaxed_dot_bf16x8_add_f32x4
>>>>>>> 3fe7b1d5
        }
    };
}

macro_rules! format_err {
    ($offset:expr, $($arg:tt)*) => {
        crate::BinaryReaderError::fmt(format_args!($($arg)*), $offset)
    }
}

macro_rules! bail {
    ($($arg:tt)*) => {return Err(format_err!($($arg)*))}
}

pub use crate::binary_reader::{BinaryReader, BinaryReaderError, Result};
pub use crate::parser::*;
pub use crate::readers::*;
pub use crate::resources::*;
pub use crate::validator::*;

mod binary_reader;
mod limits;
mod parser;
mod readers;
mod resources;
mod validator;<|MERGE_RESOLUTION|>--- conflicted
+++ resolved
@@ -78,13 +78,6 @@
 /// https://github.com/WebAssembly/relaxed-simd
 ///
 /// ```
-<<<<<<< HEAD
-/// // These names are referred to by the types of each payload and must
-/// // be imported into the module using the `for_each_operator!` macro.
-/// use wasmparser::{HeapType, V128, MemArg, BlockType, ValType, BrTable, Ieee32, Ieee64};
-///
-=======
->>>>>>> 3fe7b1d5
 /// macro_rules! define_visit_operator {
 ///     // The outer layer of repetition represents how all operators are
 ///     // provided to the macro at the same time.
@@ -179,15 +172,9 @@
             @mvp MemoryGrow { mem: u32, mem_byte: u8 } => visit_memory_grow
             @mvp I32Const { value: i32 } => visit_i32_const
             @mvp I64Const { value: i64 } => visit_i64_const
-<<<<<<< HEAD
-            @mvp F32Const { value: Ieee32 } => visit_f32_const
-            @mvp F64Const { value: Ieee64 } => visit_f64_const
-            @reference_types RefNull { ty: HeapType } => visit_ref_null
-=======
             @mvp F32Const { value: $crate::Ieee32 } => visit_f32_const
             @mvp F64Const { value: $crate::Ieee64 } => visit_f64_const
-            @reference_types RefNull { ty: $crate::ValType } => visit_ref_null
->>>>>>> 3fe7b1d5
+            @reference_types RefNull { hty: $crate::HeapType } => visit_ref_null
             @reference_types RefIsNull => visit_ref_is_null
             @reference_types RefFunc { function_index: u32 } => visit_ref_func
             @mvp I32Eqz => visit_i32_eqz
@@ -682,21 +669,17 @@
             @relaxed_simd F32x4RelaxedMax => visit_f32x4_relaxed_max
             @relaxed_simd F64x2RelaxedMin => visit_f64x2_relaxed_min
             @relaxed_simd F64x2RelaxedMax => visit_f64x2_relaxed_max
-<<<<<<< HEAD
-
-            // Typed Function references
-            @function_references CallRef { ty: HeapType } => visit_call_ref
-            @function_references ReturnCallRef { ty: HeapType } => visit_return_call_ref
-            @function_references RefAsNonNull => visit_ref_as_non_null
-            @function_references BrOnNull { relative_depth: u32 } => visit_br_on_null
-            @function_references BrOnNonNull { relative_depth: u32 } => visit_br_on_non_null
-
-=======
             @relaxed_simd I16x8RelaxedQ15mulrS => visit_i16x8_relaxed_q15mulr_s
             @relaxed_simd I16x8DotI8x16I7x16S => visit_i16x8_dot_i8x16_i7x16_s
             @relaxed_simd I32x4DotI8x16I7x16AddS => visit_i32x4_dot_i8x16_i7x16_add_s
             @relaxed_simd F32x4RelaxedDotBf16x8AddF32x4 => visit_f32x4_relaxed_dot_bf16x8_add_f32x4
->>>>>>> 3fe7b1d5
+
+            // Typed Function references
+            @function_references CallRef { hty: $crate::HeapType } => visit_call_ref
+            @function_references ReturnCallRef { hty: $crate::HeapType } => visit_return_call_ref
+            @function_references RefAsNonNull => visit_ref_as_non_null
+            @function_references BrOnNull { relative_depth: u32 } => visit_br_on_null
+            @function_references BrOnNonNull { relative_depth: u32 } => visit_br_on_non_null
         }
     };
 }
