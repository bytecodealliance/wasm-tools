/* Copyright 2018 Mozilla Foundation
 *
 * Licensed under the Apache License, Version 2.0 (the "License");
 * you may not use this file except in compliance with the License.
 * You may obtain a copy of the License at
 *
 *     http://www.apache.org/licenses/LICENSE-2.0
 *
 * Unless required by applicable law or agreed to in writing, software
 * distributed under the License is distributed on an "AS IS" BASIS,
 * WITHOUT WARRANTIES OR CONDITIONS OF ANY KIND, either express or implied.
 * See the License for the specific language governing permissions and
 * limitations under the License.
 */

use crate::limits::{
    MAX_WASM_FUNCTION_PARAMS, MAX_WASM_FUNCTION_RETURNS, MAX_WASM_STRUCT_FIELDS,
    MAX_WASM_SUPERTYPES, MAX_WASM_TYPES,
};
use crate::prelude::*;
#[cfg(feature = "validate")]
use crate::types::CoreTypeId;
use crate::{BinaryReader, BinaryReaderError, FromReader, Result, SectionLimited};
use core::cmp::Ordering;
use core::fmt::{self, Debug};
use core::hash::{Hash, Hasher};

#[cfg(feature = "validate")]
mod matches;
#[cfg(feature = "validate")]
pub(crate) use self::matches::{Matches, WithRecGroup};

/// A packed representation of a type index.
///
/// This type is morally an `enum` of either:
///
/// 1. An index into a Wasm module's type space.
///
/// 2. A `CoreTypeId` identifier.
///
/// 3. An index into a recursion group's elements.
///
/// The latter two variants are *canonical* while the first is not. Reading raw
/// types will produce (1), while working with types after validation will
/// produce (2) and (3).
//
// This is a bit-packed `u32` with the following layout:
//
//     [ unused:u10 kind:u2 index:u20 ]
//
// It must fit in 22 bits to keep `RefType` in 24 bits and `ValType` in 32 bits,
// so the top ten bits are unused.
//
// The `index` field's interpretation depends on the `kind` field, which may be
// one of the following:
//
// * `00`: The `index` is an index into the module's type space.
//
// * `01`: The `index` is an index into the containing type's recursion group.
//
// * `10`: The `index` is a `CoreTypeId`.
#[derive(Copy, Clone, PartialEq, Eq, PartialOrd, Ord, Hash)]
pub struct PackedIndex(u32);

// Assert that we can fit indices up to `MAX_WASM_TYPES` inside `RefType`.
#[test]
fn can_fit_max_wasm_types_in_packed_index() {
    assert!(PackedIndex::can_represent_index(
        crate::limits::MAX_WASM_TYPES as u32
    ));
    assert!(PackedIndex::can_represent_index(
        0b00000000_00001111_00000000_00000000
    ));
    assert!(PackedIndex::can_represent_index(
        0b00000000_00000000_11111111_00000000
    ));
    assert!(PackedIndex::can_represent_index(
        0b00000000_00000000_00000000_11111111
    ));
    assert!(PackedIndex::can_represent_index(0));
}

impl PackedIndex {
    const UNUSED_MASK: u32 = u32::MAX & !(Self::KIND_MASK | Self::INDEX_MASK);
    const KIND_MASK: u32 = 0b11 << 20;
    const INDEX_MASK: u32 = (1 << 20) - 1;

    const MODULE_KIND: u32 = 0b00 << 20;
    const REC_GROUP_KIND: u32 = 0b01 << 20;
    #[cfg(feature = "validate")]
    const ID_KIND: u32 = 0b10 << 20;

    #[inline]
    pub(crate) fn unchecked_from_u32(x: u32) -> Self {
        debug_assert_eq!(Self::UNUSED_MASK & x, 0);
        Self(x)
    }

    #[inline]
    pub(crate) fn to_u32(id: Self) -> u32 {
        let x = id.0;
        debug_assert_eq!(Self::UNUSED_MASK & x, 0);
        x
    }

    #[inline]
    fn can_represent_index(index: u32) -> bool {
        index & Self::INDEX_MASK == index
    }

    #[inline]
    fn kind(&self) -> u32 {
        self.0 & Self::KIND_MASK
    }

    #[inline]
    fn index(&self) -> u32 {
        self.0 & Self::INDEX_MASK
    }

    /// Construct a `PackedIndex` from an index into a module's types space.
    #[inline]
    pub fn from_module_index(index: u32) -> Option<Self> {
        if PackedIndex::can_represent_index(index) {
            Some(PackedIndex(PackedIndex::MODULE_KIND | index))
        } else {
            None
        }
    }

    /// Construct a `PackedIndex` from an index into the index's containing
    /// recursion group.
    #[inline]
    pub fn from_rec_group_index(index: u32) -> Option<Self> {
        if PackedIndex::can_represent_index(index) {
            Some(PackedIndex(PackedIndex::REC_GROUP_KIND | index))
        } else {
            None
        }
    }

    /// Construct a `PackedIndex` from the given `CoreTypeId`.
    #[inline]
    #[cfg(feature = "validate")]
    pub fn from_id(id: CoreTypeId) -> Option<Self> {
        let index = u32::try_from(crate::types::TypeIdentifier::index(&id)).unwrap();
        if PackedIndex::can_represent_index(index) {
            Some(PackedIndex(PackedIndex::ID_KIND | index))
        } else {
            None
        }
    }

    /// Is this index in canonical form?
    #[inline]
    #[cfg(feature = "validate")]
    pub fn is_canonical(&self) -> bool {
        match self.kind() {
            Self::REC_GROUP_KIND | Self::ID_KIND => true,
            Self::MODULE_KIND => false,
            _ => unreachable!(),
        }
    }

    /// Uncompress this packed index into an actual `enum` that can be matched
    /// on.
    #[inline]
    pub fn unpack(&self) -> UnpackedIndex {
        match self.kind() {
            Self::MODULE_KIND => UnpackedIndex::Module(self.index()),
            Self::REC_GROUP_KIND => UnpackedIndex::RecGroup(self.index()),
            #[cfg(feature = "validate")]
            Self::ID_KIND => UnpackedIndex::Id(
                <CoreTypeId as crate::types::TypeIdentifier>::from_index(self.index()),
            ),
            _ => unreachable!(),
        }
    }

    /// Get the underlying index into a module's types space, if any.
    #[inline]
    pub fn as_module_index(&self) -> Option<u32> {
        if self.kind() == Self::MODULE_KIND {
            Some(self.index())
        } else {
            None
        }
    }

    /// Get the underlying index into the containing recursion group, if any.
    #[inline]
    pub fn as_rec_group_index(&self) -> Option<u32> {
        if self.kind() == Self::REC_GROUP_KIND {
            Some(self.index())
        } else {
            None
        }
    }

    /// Get the underlying `CoreTypeId`, if any.
    #[inline]
    #[cfg(feature = "validate")]
    pub fn as_core_type_id(&self) -> Option<CoreTypeId> {
        if self.kind() == Self::ID_KIND {
            Some(<CoreTypeId as crate::types::TypeIdentifier>::from_index(
                self.index(),
            ))
        } else {
            None
        }
    }
}

impl fmt::Debug for PackedIndex {
    fn fmt(&self, f: &mut fmt::Formatter<'_>) -> core::fmt::Result {
        f.debug_struct("CoreTypeIndex")
            .field(
                "kind",
                match self.kind() {
                    Self::MODULE_KIND => &"module",
                    Self::REC_GROUP_KIND => &"recgroup",
                    #[cfg(feature = "validate")]
                    Self::ID_KIND => &"id",
                    _ => unreachable!(),
                },
            )
            .field("index", &self.index())
            .finish()
    }
}

impl fmt::Display for PackedIndex {
    fn fmt(&self, f: &mut fmt::Formatter<'_>) -> core::fmt::Result {
        fmt::Display::fmt(&self.unpack(), f)
    }
}

/// The uncompressed form of a `PackedIndex`.
///
/// Can be used for `match` statements.
#[derive(Clone, Copy, Debug, PartialEq, Eq, Hash)]
pub enum UnpackedIndex {
    /// An index into a Wasm module's types space.
    Module(u32),

    /// An index into the containing recursion group's elements.
    RecGroup(u32),

    /// A type identifier.
    #[cfg(feature = "validate")]
    Id(CoreTypeId),
}

impl UnpackedIndex {
    /// Compress this index into its packed form.
    ///
    /// Returns `None` if an index is beyond implementation limits.
    pub fn pack(&self) -> Option<PackedIndex> {
        match self {
            UnpackedIndex::Module(i) => PackedIndex::from_module_index(*i),
            UnpackedIndex::RecGroup(i) => PackedIndex::from_rec_group_index(*i),
            #[cfg(feature = "validate")]
            UnpackedIndex::Id(id) => PackedIndex::from_id(*id),
        }
    }

    /// Is this index in canonical form?
    #[inline]
    #[cfg(feature = "validate")]
    pub fn is_canonical(&self) -> bool {
        matches!(self, UnpackedIndex::RecGroup(_) | UnpackedIndex::Id(_))
    }

    /// Get the underlying index into a module's types space, if any.
    #[inline]
    pub fn as_module_index(&self) -> Option<u32> {
        if let Self::Module(i) = *self {
            Some(i)
        } else {
            None
        }
    }

    /// Get the underlying index into the containing recursion group, if any.
    #[inline]
    pub fn as_rec_group_index(&self) -> Option<u32> {
        if let Self::RecGroup(i) = *self {
            Some(i)
        } else {
            None
        }
    }

    /// Get the underlying `CoreTypeId`, if any.
    #[inline]
    #[cfg(feature = "validate")]
    pub fn as_core_type_id(&self) -> Option<CoreTypeId> {
        if let Self::Id(id) = *self {
            Some(id)
        } else {
            None
        }
    }
}

impl fmt::Display for UnpackedIndex {
    fn fmt(&self, f: &mut fmt::Formatter<'_>) -> core::fmt::Result {
        match self {
            UnpackedIndex::Module(i) => write!(f, "(module {i})"),
            UnpackedIndex::RecGroup(i) => write!(f, "(recgroup {i})"),
            #[cfg(feature = "validate")]
            UnpackedIndex::Id(id) => write!(f, "(id {})", crate::types::TypeIdentifier::index(id)),
        }
    }
}

/// Represents a recursive type group in a WebAssembly module.
#[derive(Debug, Clone)]
pub struct RecGroup {
    inner: RecGroupInner,
}

#[derive(Debug, Clone)]
enum RecGroupInner {
    Implicit((usize, SubType)),
    Explicit(Vec<(usize, SubType)>),
}

impl RecGroup {
    /// Create an explicit `RecGroup` for the given types.
    pub(crate) fn explicit(types: Vec<(usize, SubType)>) -> Self {
        RecGroup {
            inner: RecGroupInner::Explicit(types),
        }
    }

    /// Create an implicit `RecGroup` for a type that was not contained
    /// in a `(rec ...)`.
    pub(crate) fn implicit(offset: usize, ty: SubType) -> Self {
        RecGroup {
            inner: RecGroupInner::Implicit((offset, ty)),
        }
    }

    /// Is this an explicit recursion group?
    pub fn is_explicit_rec_group(&self) -> bool {
        matches!(self.inner, RecGroupInner::Explicit(..))
    }

    /// Returns the list of subtypes in the recursive type group.
    pub fn types(&self) -> impl ExactSizeIterator<Item = &SubType> + '_ {
        let types = match &self.inner {
            RecGroupInner::Implicit(ty) => core::slice::from_ref(ty),
            RecGroupInner::Explicit(types) => types,
        };
        types.iter().map(|(_, ty)| ty)
    }

    /// Return a mutable borrow of the list of subtypes in this
    /// recursive type group.
    #[cfg(feature = "validate")]
    pub(crate) fn types_mut(&mut self) -> impl ExactSizeIterator<Item = &mut SubType> + '_ {
        let types = match &mut self.inner {
            RecGroupInner::Implicit(ty) => core::slice::from_mut(ty),
            RecGroupInner::Explicit(types) => types,
        };
        types.iter_mut().map(|(_, ty)| ty)
    }

    /// Returns an owning iterator of all subtypes in this recursion
    /// group.
    pub fn into_types(self) -> impl ExactSizeIterator<Item = SubType> {
        self.into_types_and_offsets().map(|(_, ty)| ty)
    }

    /// Returns an owning iterator of all subtypes in this recursion
    /// group, along with their offset.
    pub fn into_types_and_offsets(self) -> impl ExactSizeIterator<Item = (usize, SubType)> {
        return match self.inner {
            RecGroupInner::Implicit(tup) => Iter::Implicit(Some(tup)),
            RecGroupInner::Explicit(types) => Iter::Explicit(types.into_iter()),
        };

        enum Iter {
            Implicit(Option<(usize, SubType)>),
            Explicit(alloc::vec::IntoIter<(usize, SubType)>),
        }

        impl Iterator for Iter {
            type Item = (usize, SubType);

            fn next(&mut self) -> Option<(usize, SubType)> {
                match self {
                    Self::Implicit(ty) => ty.take(),
                    Self::Explicit(types) => types.next(),
                }
            }

            fn size_hint(&self) -> (usize, Option<usize>) {
                match self {
                    Self::Implicit(None) => (0, Some(0)),
                    Self::Implicit(Some(_)) => (1, Some(1)),
                    Self::Explicit(types) => types.size_hint(),
                }
            }
        }

        impl ExactSizeIterator for Iter {}
    }
}

impl Hash for RecGroup {
    fn hash<H: Hasher>(&self, hasher: &mut H) {
        let types = self.types();
        types.len().hash(hasher);
        for ty in types {
            ty.hash(hasher);
        }
    }
}

impl PartialEq for RecGroup {
    fn eq(&self, other: &RecGroup) -> bool {
        let self_tys = self.types();
        let other_tys = other.types();
        self_tys.len() == other_tys.len() && self_tys.zip(other_tys).all(|(a, b)| a == b)
    }
}

impl Eq for RecGroup {}

impl Ord for RecGroup {
    fn cmp(&self, other: &Self) -> Ordering {
        let self_tys = self.types();
        let other_tys = other.types();
        self_tys.cmp(other_tys)
    }
}

impl PartialOrd for RecGroup {
    fn partial_cmp(&self, other: &Self) -> Option<core::cmp::Ordering> {
        Some(self.cmp(other))
    }
}

/// Represents a subtype of possible other types in a WebAssembly module.
#[derive(Debug, Clone, Hash, PartialEq, Eq, PartialOrd, Ord)]
pub struct SubType {
    /// Is the subtype final.
    pub is_final: bool,
    /// The list of supertype indexes. As of GC MVP, there can be at most one supertype.
    pub supertype_idx: Option<PackedIndex>,
    /// The composite type of the subtype.
    pub composite_type: CompositeType,
}

impl fmt::Display for SubType {
    fn fmt(&self, f: &mut fmt::Formatter<'_>) -> fmt::Result {
        if self.is_final && self.supertype_idx.is_none() {
            fmt::Display::fmt(&self.composite_type, f)
        } else {
            write!(f, "(sub ")?;
            if self.is_final {
                write!(f, "final ")?;
            }
            if let Some(idx) = self.supertype_idx {
                write!(f, "{idx} ")?;
            }
            fmt::Display::fmt(&self.composite_type, f)?;
            write!(f, ")")
        }
    }
}

impl SubType {
    /// Unwrap an `ArrayType` or panic.
    ///
    /// Does not check finality or whether there is a supertype.
    pub fn unwrap_array(&self) -> &ArrayType {
        self.composite_type.unwrap_array()
    }

    /// Unwrap an `FuncType` or panic.
    ///
    /// Does not check finality or whether there is a supertype.
    pub fn unwrap_func(&self) -> &FuncType {
        self.composite_type.unwrap_func()
    }

    /// Unwrap an `StructType` or panic.
    ///
    /// Does not check finality or whether there is a supertype.
    pub fn unwrap_struct(&self) -> &StructType {
        self.composite_type.unwrap_struct()
    }

    /// Maps any `UnpackedIndex` via the specified closure.
    #[cfg(feature = "validate")]
    pub(crate) fn remap_indices(
        &mut self,
        f: &mut dyn FnMut(&mut PackedIndex) -> Result<()>,
    ) -> Result<()> {
        if let Some(idx) = &mut self.supertype_idx {
            f(idx)?;
        }
        match &mut self.composite_type {
            CompositeType::Func(ty) => {
                for ty in ty.params_mut() {
                    ty.remap_indices(f)?;
                }
                for ty in ty.results_mut() {
                    ty.remap_indices(f)?;
                }
            }
            CompositeType::Array(ty) => {
                ty.0.remap_indices(f)?;
            }
            CompositeType::Struct(ty) => {
                for field in ty.fields.iter_mut() {
                    field.remap_indices(f)?;
                }
            }
        }
        Ok(())
    }
}

/// Represents a composite type in a WebAssembly module.
#[derive(Debug, Clone, Hash, PartialEq, Eq, PartialOrd, Ord)]
pub enum CompositeType {
    /// The type is for a function.
    Func(FuncType),
    /// The type is for an array.
    Array(ArrayType),
    /// The type is for a struct.
    Struct(StructType),
}

impl fmt::Display for CompositeType {
    fn fmt(&self, f: &mut fmt::Formatter<'_>) -> fmt::Result {
        match *self {
            Self::Array(_) => write!(f, "(array ...)"),
            Self::Func(_) => write!(f, "(func ...)"),
            Self::Struct(_) => write!(f, "(struct ...)"),
        }
    }
}

impl CompositeType {
    /// Unwrap a `FuncType` or panic.
    pub fn unwrap_func(&self) -> &FuncType {
        match self {
            Self::Func(f) => f,
            _ => panic!("not a func"),
        }
    }

    /// Unwrap a `ArrayType` or panic.
    pub fn unwrap_array(&self) -> &ArrayType {
        match self {
            Self::Array(a) => a,
            _ => panic!("not a array"),
        }
    }

    /// Unwrap a `StructType` or panic.
    pub fn unwrap_struct(&self) -> &StructType {
        match self {
            Self::Struct(s) => s,
            _ => panic!("not a struct"),
        }
    }
}

/// Represents a type of a function in a WebAssembly module.
#[derive(Clone, Eq, PartialEq, Ord, PartialOrd, Hash)]
pub struct FuncType {
    /// The combined parameters and result types.
    params_results: Box<[ValType]>,
    /// The number of parameter types.
    len_params: usize,
}

impl fmt::Debug for FuncType {
    fn fmt(&self, f: &mut fmt::Formatter<'_>) -> fmt::Result {
        f.debug_struct("FuncType")
            .field("params", &self.params())
            .field("results", &self.results())
            .finish()
    }
}

impl FuncType {
    /// Creates a new [`FuncType`] from the given `params` and `results`.
    pub fn new<P, R>(params: P, results: R) -> Self
    where
        P: IntoIterator<Item = ValType>,
        R: IntoIterator<Item = ValType>,
    {
        let mut buffer = params.into_iter().collect::<Vec<_>>();
        let len_params = buffer.len();
        buffer.extend(results);
        Self {
            params_results: buffer.into(),
            len_params,
        }
    }

    /// Creates a new [`FuncType`] fom its raw parts.
    ///
    /// # Panics
    ///
    /// If `len_params` is greater than the length of `params_results` combined.
    pub(crate) fn from_raw_parts(params_results: Box<[ValType]>, len_params: usize) -> Self {
        assert!(len_params <= params_results.len());
        Self {
            params_results,
            len_params,
        }
    }

    /// Returns a shared slice to the parameter types of the [`FuncType`].
    #[inline]
    pub fn params(&self) -> &[ValType] {
        &self.params_results[..self.len_params]
    }

    /// Returns an exclusive slice to the parameter types of the
    /// [`FuncType`].
    #[inline]
    #[cfg(feature = "validate")]
    pub(crate) fn params_mut(&mut self) -> &mut [ValType] {
        &mut self.params_results[..self.len_params]
    }

    /// Returns a shared slice to the result types of the [`FuncType`].
    #[inline]
    pub fn results(&self) -> &[ValType] {
        &self.params_results[self.len_params..]
    }

    /// Returns an exclusive slice to the result types of the
    /// [`FuncType`].
    #[inline]
    #[cfg(feature = "validate")]
    pub(crate) fn results_mut(&mut self) -> &mut [ValType] {
        &mut self.params_results[self.len_params..]
    }

    #[cfg(feature = "validate")]
    pub(crate) fn desc(&self) -> String {
        use core::fmt::Write;

        let mut s = String::new();
        s.push_str("[");
        for (i, param) in self.params().iter().enumerate() {
            if i > 0 {
                s.push_str(" ");
            }
            write!(s, "{param}").unwrap();
        }
        s.push_str("] -> [");
        for (i, result) in self.results().iter().enumerate() {
            if i > 0 {
                s.push_str(" ");
            }
            write!(s, "{result}").unwrap();
        }
        s.push_str("]");
        s
    }
}

/// Represents a type of an array in a WebAssembly module.
#[derive(Debug, Copy, Clone, Eq, PartialEq, Ord, PartialOrd, Hash)]
pub struct ArrayType(pub FieldType);

/// Represents a field type of an array or a struct.
#[derive(Debug, Copy, Clone, Eq, PartialEq, Ord, PartialOrd, Hash)]
pub struct FieldType {
    /// Array element type.
    pub element_type: StorageType,
    /// Are elements mutable.
    pub mutable: bool,
}

impl FieldType {
    /// Maps any `UnpackedIndex` via the specified closure.
    #[cfg(feature = "validate")]
    pub(crate) fn remap_indices(
        &mut self,
        f: &mut dyn FnMut(&mut PackedIndex) -> Result<()>,
    ) -> Result<()> {
        match &mut self.element_type {
            StorageType::I8 | StorageType::I16 => Ok(()),
            StorageType::Val(ty) => ty.remap_indices(f),
        }
    }
}

/// Represents storage types introduced in the GC spec for array and struct fields.
#[derive(Debug, Copy, Clone, PartialEq, Eq, PartialOrd, Ord, Hash)]
pub enum StorageType {
    /// The storage type is i8.
    I8,
    /// The storage type is i16.
    I16,
    /// The storage type is a value type.
    Val(ValType),
}

impl fmt::Display for StorageType {
    fn fmt(&self, f: &mut fmt::Formatter<'_>) -> fmt::Result {
        match self {
            Self::I8 => write!(f, "i8"),
            Self::I16 => write!(f, "i16"),
            Self::Val(v) => fmt::Display::fmt(v, f),
        }
    }
}

impl StorageType {
    /// Is this a packed storage type, i.e. one that must be sign- or
    /// zero-extended when converted to a `ValType`?
    pub fn is_packed(&self) -> bool {
        match self {
            Self::I8 | Self::I16 => true,
            Self::Val(_) => false,
        }
    }

    /// Unpack this storage type into the valtype that it is represented as on
    /// the operand stack.
    pub fn unpack(&self) -> ValType {
        match *self {
            Self::Val(ty) => ty,
            Self::I8 | Self::I16 => ValType::I32,
        }
    }
}

/// Represents a type of a struct in a WebAssembly module.
#[derive(Debug, Clone, Eq, PartialEq, Ord, PartialOrd, Hash)]
pub struct StructType {
    /// Struct fields.
    pub fields: Box<[FieldType]>,
}

/// Represents the types of values in a WebAssembly module.
#[derive(Debug, Copy, Clone, PartialEq, Eq, PartialOrd, Ord, Hash)]
pub enum ValType {
    /// The value type is i32.
    I32,
    /// The value type is i64.
    I64,
    /// The value type is f32.
    F32,
    /// The value type is f64.
    F64,
    /// The value type is v128.
    V128,
    /// The value type is a reference.
    Ref(RefType),
}

impl From<RefType> for ValType {
    #[inline]
    fn from(ty: RefType) -> ValType {
        ValType::Ref(ty)
    }
}

impl fmt::Display for ValType {
    fn fmt(&self, f: &mut fmt::Formatter<'_>) -> fmt::Result {
        match self {
            ValType::I32 => f.write_str("i32"),
            ValType::I64 => f.write_str("i64"),
            ValType::F32 => f.write_str("f32"),
            ValType::F64 => f.write_str("f64"),
            ValType::V128 => f.write_str("v128"),
            ValType::Ref(r) => fmt::Display::fmt(r, f),
        }
    }
}

impl ValType {
    /// Alias for the wasm `funcref` type.
    pub const FUNCREF: ValType = ValType::Ref(RefType::FUNCREF);

    /// Alias for the wasm `externref` type.
    pub const EXTERNREF: ValType = ValType::Ref(RefType::EXTERNREF);

    /// Alias for the wasm `exnref` type.
    pub const EXNREF: ValType = ValType::Ref(RefType::EXNREF);

    /// Returns whether this value type is a "reference type".
    ///
    /// Only reference types are allowed in tables, for example, and with some
    /// instructions. Current reference types include `funcref` and `externref`.
    pub fn is_reference_type(&self) -> bool {
        matches!(self, ValType::Ref(_))
    }

    /// Get the underlying reference type, if any.
    pub fn as_reference_type(&self) -> Option<RefType> {
        match *self {
            ValType::Ref(r) => Some(r),
            ValType::I32 | ValType::I64 | ValType::F32 | ValType::F64 | ValType::V128 => None,
        }
    }

    /// Whether the type is defaultable, i.e. it is not a non-nullable reference
    /// type.
    pub fn is_defaultable(&self) -> bool {
        match *self {
            Self::I32 | Self::I64 | Self::F32 | Self::F64 | Self::V128 => true,
            Self::Ref(rt) => rt.is_nullable(),
        }
    }

    /// Whether the type is `shared`.
    ///
    /// Note that in the case of `(ref $ty_index)`, we cannot determine if the
    /// indexed type is shared without inspecting it and thus return `None`.
    pub fn is_shared(&self) -> Option<bool> {
        match *self {
            Self::I32 | Self::I64 | Self::F32 | Self::F64 | Self::V128 => Some(true),
            Self::Ref(ty) => ty.is_shared(),
        }
    }

    /// Maps any `UnpackedIndex` via the specified closure.
    #[cfg(feature = "validate")]
    pub(crate) fn remap_indices(
        &mut self,
        map: &mut dyn FnMut(&mut PackedIndex) -> Result<()>,
    ) -> Result<()> {
        match self {
            ValType::Ref(r) => {
                if let Some(mut idx) = r.type_index() {
                    map(&mut idx)?;
                    *r = RefType::concrete(r.is_nullable(), idx);
                }
            }
            ValType::I32 | ValType::I64 | ValType::F32 | ValType::F64 | ValType::V128 => {}
        }
        Ok(())
    }
}

/// A reference type.
///
/// The reference types proposal first introduced `externref` and
/// `funcref`.
///
/// The function references proposal introduced typed function
/// references.
///
/// The GC proposal introduces heap types: any, eq, i31, struct, array,
/// nofunc, noextern, none.
//
// RefType is a bit-packed enum that fits in a `u24` aka `[u8; 3]`. Note that
// its content is opaque (and subject to change), but its API is stable.
//
// It has the following internal structure:
//
// ```
// [nullable:u1 concrete==1:u1 index:u22]
// [nullable:u1 concrete==0:u1 shared:u1 abstype:u4 (unused):u17]
// ```
//
// Where
//
// - `nullable` determines nullability of the ref,
//
// - `concrete` determines if the ref is of a dynamically defined type with an
//   index (encoded in a following bit-packing section) or of a known fixed
//   type,
//
// - `index` is the type index,
//
// - `shared` determines if the ref is shared, but only if it is not concrete in
//   which case we would need to examine the type at the concrete index,
//
// - `abstype` is an enumeration of abstract types:
//
//   ```
//   1111 = any
//
//   1101 = eq
//   1000 = i31
//   1001 = struct
//   1100 = array
//
//   0101 = func
//   0100 = nofunc
//
//   0011 = extern
//   0010 = noextern
//
//   0001 = exn
//
//   0000 = none
//   ```
#[derive(Copy, Clone, PartialEq, Eq, PartialOrd, Ord, Hash)]
pub struct RefType([u8; 3]);

impl fmt::Debug for RefType {
    fn fmt(&self, f: &mut fmt::Formatter<'_>) -> fmt::Result {
        let heap_type = self.heap_type();
        match heap_type {
            // All abstract types follow the same general pattern.
            HeapType::Abstract { shared, ty } => {
                let nullable = self.is_nullable();

                let name = ty.as_str(nullable);
                match (nullable, shared) {
                    // Print the shortened form if nullable; i.e., `*ref`.
                    (true, true) => write!(f, "(shared {}ref)", name),
                    (true, false) => write!(f, "{}ref", name),
                    // Print the long form otherwise; i.e., `(ref *)`.
                    (false, true) => write!(f, "(ref (shared {}))", name),
                    (false, false) => write!(f, "(ref {})", name),
                }
            }
            // Handle concrete types separately; they always use the long form
            // and don't show `shared`-ness.
            HeapType::Concrete(index) => {
                if self.is_nullable() {
                    write!(f, "(ref null {})", index)
                } else {
                    write!(f, "(ref {})", index)
                }
            }
        }
    }
}

impl fmt::Display for RefType {
    fn fmt(&self, f: &mut fmt::Formatter<'_>) -> fmt::Result {
        fmt::Debug::fmt(self, f)
    }
}

// Assert that we can fit indices up to `MAX_WASM_TYPES` inside `RefType`.
#[test]
fn can_fit_max_wasm_types_in_ref_type() {
    fn can_roundtrip_index(index: u32) -> bool {
        assert!(RefType::can_represent_type_index(index));
        let rt = RefType::concrete(true, PackedIndex::from_module_index(index).unwrap());
        assert!(rt.is_nullable());
        let actual_index = match rt.type_index() {
            Some(i) => i,
            None => panic!(),
        };
        actual_index.as_module_index() == Some(index)
    }

    assert!(can_roundtrip_index(crate::limits::MAX_WASM_TYPES as u32));
    assert!(can_roundtrip_index(0b00000000_00001111_00000000_00000000));
    assert!(can_roundtrip_index(0b00000000_00000000_11111111_00000000));
    assert!(can_roundtrip_index(0b00000000_00000000_00000000_11111111));
    assert!(can_roundtrip_index(0));
}

impl RefType {
    // These bits are valid for all `RefType`s.
    const NULLABLE_BIT: u32 = 1 << 23;
    const CONCRETE_BIT: u32 = 1 << 22;

    // The `abstype` field is valid only when `concrete == 0`.
    const SHARED_BIT: u32 = 1 << 21;
    const ABSTYPE_MASK: u32 = 0b1111 << 17;
    const ANY_ABSTYPE: u32 = 0b1111 << 17;
    const EQ_ABSTYPE: u32 = 0b1101 << 17;
    const I31_ABSTYPE: u32 = 0b1000 << 17;
    const STRUCT_ABSTYPE: u32 = 0b1001 << 17;
    const ARRAY_ABSTYPE: u32 = 0b1100 << 17;
    const FUNC_ABSTYPE: u32 = 0b0101 << 17;
    const NOFUNC_ABSTYPE: u32 = 0b0100 << 17;
    const EXTERN_ABSTYPE: u32 = 0b0011 << 17;
    const NOEXTERN_ABSTYPE: u32 = 0b0010 << 17;
    const EXN_ABSTYPE: u32 = 0b0001 << 17;
    const NOEXN_ABSTYPE: u32 = 0b1110 << 17;
    const NONE_ABSTYPE: u32 = 0b0000 << 17;

    // The `index` is valid only when `concrete == 1`.
    const INDEX_MASK: u32 = (1 << 22) - 1;

    /// A nullable untyped function reference aka `(ref null func)` aka
    /// `funcref` aka `anyfunc`.
    pub const FUNCREF: Self = RefType::FUNC.nullable();

    /// A nullable reference to an extern object aka `(ref null extern)` aka
    /// `externref`.
    pub const EXTERNREF: Self = RefType::EXTERN.nullable();

    /// A nullable reference to any object aka `(ref null any)` aka `anyref`.
    pub const ANYREF: Self = RefType::ANY.nullable();

    /// A nullable reference to no object aka `(ref null none)` aka `nullref`.
    pub const NULLREF: Self = RefType::NONE.nullable();

    /// A nullable reference to a noextern object aka `(ref null noextern)` aka
    /// `nullexternref`.
    pub const NULLEXTERNREF: Self = RefType::NOEXTERN.nullable();

    /// A nullable reference to a nofunc object aka `(ref null nofunc)` aka
    /// `nullfuncref`.
    pub const NULLFUNCREF: Self = RefType::NOFUNC.nullable();

    /// A nullable reference to an eq object aka `(ref null eq)` aka `eqref`.
    pub const EQREF: Self = RefType::EQ.nullable();

    /// A nullable reference to a struct aka `(ref null struct)` aka
    /// `structref`.
    pub const STRUCTREF: Self = RefType::STRUCT.nullable();

    /// A nullable reference to an array aka `(ref null array)` aka `arrayref`.
    pub const ARRAYREF: Self = RefType::ARRAY.nullable();

    /// A nullable reference to an i31 object aka `(ref null i31)` aka `i31ref`.
    pub const I31REF: Self = RefType::I31.nullable();

    /// A nullable reference to an exception object aka `(ref null exn)` aka
    /// `exnref`.
    pub const EXNREF: Self = RefType::EXN.nullable();

    /// A nullable reference to a noexn object aka `(ref null noexn)` aka
    /// `nullexnref`.
    pub const NULLEXNREF: Self = RefType::NOEXN.nullable();

    /// A non-nullable untyped function reference aka `(ref func)`.
    pub const FUNC: Self = RefType::from_u32(Self::FUNC_ABSTYPE);

    /// A non-nullable reference to an extern object aka `(ref extern)`.
    pub const EXTERN: Self = RefType::from_u32(Self::EXTERN_ABSTYPE);

    /// A non-nullable reference to any object aka `(ref any)`.
    pub const ANY: Self = RefType::from_u32(Self::ANY_ABSTYPE);

    /// A non-nullable reference to no object aka `(ref none)`.
    pub const NONE: Self = RefType::from_u32(Self::NONE_ABSTYPE);

    /// A non-nullable reference to a noextern object aka `(ref noextern)`.
    pub const NOEXTERN: Self = RefType::from_u32(Self::NOEXTERN_ABSTYPE);

    /// A non-nullable reference to a nofunc object aka `(ref nofunc)`.
    pub const NOFUNC: Self = RefType::from_u32(Self::NOFUNC_ABSTYPE);

    /// A non-nullable reference to an eq object aka `(ref eq)`.
    pub const EQ: Self = RefType::from_u32(Self::EQ_ABSTYPE);

    /// A non-nullable reference to a struct aka `(ref struct)`.
    pub const STRUCT: Self = RefType::from_u32(Self::STRUCT_ABSTYPE);

    /// A non-nullable reference to an array aka `(ref array)`.
    pub const ARRAY: Self = RefType::from_u32(Self::ARRAY_ABSTYPE);

    /// A non-nullable reference to an i31 object aka `(ref i31)`.
    pub const I31: Self = RefType::from_u32(Self::I31_ABSTYPE);

    /// A non-nullable reference to an exn object aka `(ref exn)`.
    pub const EXN: Self = RefType::from_u32(Self::EXN_ABSTYPE);

    /// A non-nullable reference to a noexn object aka `(ref noexn)`.
    pub const NOEXN: Self = RefType::from_u32(Self::NOEXN_ABSTYPE);

    const fn can_represent_type_index(index: u32) -> bool {
        index & Self::INDEX_MASK == index
    }

    const fn u24_to_u32(bytes: [u8; 3]) -> u32 {
        let expanded_bytes = [bytes[0], bytes[1], bytes[2], 0];
        u32::from_le_bytes(expanded_bytes)
    }

    const fn u32_to_u24(x: u32) -> [u8; 3] {
        let bytes = x.to_le_bytes();
        debug_assert!(bytes[3] == 0);
        [bytes[0], bytes[1], bytes[2]]
    }

    #[inline]
    const fn as_u32(&self) -> u32 {
        Self::u24_to_u32(self.0)
    }

    #[inline]
    const fn from_u32(x: u32) -> Self {
        debug_assert!(x & (0b11111111 << 24) == 0);

        // Either concrete or it must be a known abstract type.
        debug_assert!(
            x & Self::CONCRETE_BIT != 0
                || matches!(
                    x & Self::ABSTYPE_MASK,
                    Self::ANY_ABSTYPE
                        | Self::EQ_ABSTYPE
                        | Self::I31_ABSTYPE
                        | Self::STRUCT_ABSTYPE
                        | Self::ARRAY_ABSTYPE
                        | Self::FUNC_ABSTYPE
                        | Self::NOFUNC_ABSTYPE
                        | Self::EXTERN_ABSTYPE
                        | Self::NOEXTERN_ABSTYPE
                        | Self::NONE_ABSTYPE
                        | Self::EXN_ABSTYPE
                        | Self::NOEXN_ABSTYPE
                )
        );

        RefType(Self::u32_to_u24(x))
    }

    /// Create a reference to a concrete Wasm-defined type at the given
    /// index.
    ///
    /// Returns `None` when the type index is beyond this crate's
    /// implementation limits and therefore is not representable.
    pub fn concrete(nullable: bool, index: PackedIndex) -> Self {
        let index: u32 = PackedIndex::to_u32(index);
        debug_assert!(Self::can_represent_type_index(index));
        let nullable32 = Self::NULLABLE_BIT * nullable as u32;
        RefType::from_u32(nullable32 | Self::CONCRETE_BIT | index)
    }

    /// Create a new `RefType`.
    ///
    /// Returns `None` when the heap type's type index (if any) is beyond this
    /// crate's implementation limits and therefore is not representable.
    pub fn new(nullable: bool, heap_type: HeapType) -> Option<Self> {
        let base32 = Self::NULLABLE_BIT * (nullable as u32);
        match heap_type {
            HeapType::Concrete(index) => Some(RefType::concrete(nullable, index.pack()?)),
            HeapType::Abstract { shared, ty } => {
                use AbstractHeapType::*;
                let base32 = base32 | (Self::SHARED_BIT * (shared as u32));
                match ty {
                    Func => Some(Self::from_u32(base32 | Self::FUNC_ABSTYPE)),
                    Extern => Some(Self::from_u32(base32 | Self::EXTERN_ABSTYPE)),
                    Any => Some(Self::from_u32(base32 | Self::ANY_ABSTYPE)),
                    None => Some(Self::from_u32(base32 | Self::NONE_ABSTYPE)),
                    NoExtern => Some(Self::from_u32(base32 | Self::NOEXTERN_ABSTYPE)),
                    NoFunc => Some(Self::from_u32(base32 | Self::NOFUNC_ABSTYPE)),
                    Eq => Some(Self::from_u32(base32 | Self::EQ_ABSTYPE)),
                    Struct => Some(Self::from_u32(base32 | Self::STRUCT_ABSTYPE)),
                    Array => Some(Self::from_u32(base32 | Self::ARRAY_ABSTYPE)),
                    I31 => Some(Self::from_u32(base32 | Self::I31_ABSTYPE)),
                    Exn => Some(Self::from_u32(base32 | Self::EXN_ABSTYPE)),
                    NoExn => Some(Self::from_u32(base32 | Self::NOEXN_ABSTYPE)),
                }
            }
        }
    }

    /// Compute the [type difference] between the two given ref types.
    ///
    /// [type difference]: https://webassembly.github.io/gc/core/valid/conventions.html#aux-reftypediff
    pub fn difference(a: RefType, b: RefType) -> RefType {
        RefType::new(
            if b.is_nullable() {
                false
            } else {
                a.is_nullable()
            },
            a.heap_type(),
        )
        .unwrap()
    }

    /// Is this a reference to an concrete type?
    pub const fn is_concrete_type_ref(&self) -> bool {
        self.as_u32() & Self::CONCRETE_BIT != 0
    }

    /// Is this a reference to a shared type?
    ///
    /// Note that we cannot know if a concrete type is shared unless we read the
    /// type at the index, which is not possible here (i.e., `None`).
    pub const fn is_shared(&self) -> Option<bool> {
        if self.is_concrete_type_ref() {
            None
        } else {
            Some(self.as_u32() & Self::SHARED_BIT != 0)
        }
    }

    /// If this is a reference to a concrete Wasm-defined type, get its
    /// type index.
    pub fn type_index(&self) -> Option<PackedIndex> {
        if self.is_concrete_type_ref() {
            let index = self.as_u32() & Self::INDEX_MASK;
            Some(PackedIndex::unchecked_from_u32(index))
        } else {
            None
        }
    }

    const fn abstype(&self) -> u32 {
        debug_assert!(!self.is_concrete_type_ref());
        self.as_u32() & Self::ABSTYPE_MASK
    }

    /// Is this the abstract untyped function reference type aka `(ref
    /// null func)` aka `funcref` aka `anyfunc`?
    pub const fn is_func_ref(&self) -> bool {
        !self.is_concrete_type_ref() && self.abstype() == Self::FUNC_ABSTYPE
    }

    /// Is this the abstract external reference type aka `(ref null
    /// extern)` aka `externref`?
    pub const fn is_extern_ref(&self) -> bool {
        !self.is_concrete_type_ref() && self.abstype() == Self::EXTERN_ABSTYPE
    }

    /// Is this the abstract untyped array reference type aka `(ref null
    /// array)` aka `arrayref`?
    pub const fn is_array_ref(&self) -> bool {
        !self.is_concrete_type_ref() && self.abstype() == Self::ARRAY_ABSTYPE
    }

    /// Is this the abstract untyped struct reference type aka `(ref
    /// null struct)` aka `structref`?
    pub const fn is_struct_ref(&self) -> bool {
        !self.is_concrete_type_ref() && self.abstype() == Self::STRUCT_ABSTYPE
    }

    /// Is this ref type nullable?
    pub const fn is_nullable(&self) -> bool {
        self.as_u32() & Self::NULLABLE_BIT != 0
    }

    /// Get the non-nullable version of this ref type.
    pub const fn as_non_null(&self) -> Self {
        Self::from_u32(self.as_u32() & !Self::NULLABLE_BIT)
    }

    /// Get the nullable version of this ref type.
    pub const fn nullable(&self) -> Self {
        Self::from_u32(self.as_u32() | Self::NULLABLE_BIT)
    }

    /// Get the shared version of this ref type as long as it is abstract.
    pub const fn shared(&self) -> Option<Self> {
        if self.is_concrete_type_ref() {
            None
        } else {
            Some(Self::from_u32(self.as_u32() | Self::SHARED_BIT))
        }
    }

    /// Get the heap type that this is a reference to.
    pub fn heap_type(&self) -> HeapType {
        let s = self.as_u32();
        if self.is_concrete_type_ref() {
            HeapType::Concrete(self.type_index().unwrap().unpack())
        } else {
            use AbstractHeapType::*;
            let shared = s & Self::SHARED_BIT != 0;
            let ty = match s & Self::ABSTYPE_MASK {
                Self::FUNC_ABSTYPE => Func,
                Self::EXTERN_ABSTYPE => Extern,
                Self::ANY_ABSTYPE => Any,
                Self::NONE_ABSTYPE => None,
                Self::NOEXTERN_ABSTYPE => NoExtern,
                Self::NOFUNC_ABSTYPE => NoFunc,
                Self::EQ_ABSTYPE => Eq,
                Self::STRUCT_ABSTYPE => Struct,
                Self::ARRAY_ABSTYPE => Array,
                Self::I31_ABSTYPE => I31,
                Self::EXN_ABSTYPE => Exn,
                Self::NOEXN_ABSTYPE => NoExn,
                _ => unreachable!(),
            };
            HeapType::Abstract { shared, ty }
        }
    }

    // Note that this is similar to `Display for RefType` except that it has
    // the indexes stubbed out.
    #[cfg(feature = "validate")]
    pub(crate) fn wat(&self) -> &'static str {
        let nullable = self.is_nullable();
        match self.heap_type() {
            HeapType::Abstract { shared, ty } => {
                use AbstractHeapType::*;
                match (shared, nullable, ty) {
                    // Shared and nullable.
                    (true, true, Func) => "(shared funcref)",
                    (true, true, Extern) => "(shared externref)",
                    (true, true, Any) => "(shared anyref)",
                    (true, true, None) => "(shared nullref)",
                    (true, true, NoExtern) => "(shared nullexternref)",
                    (true, true, NoFunc) => "(shared nullfuncref)",
                    (true, true, Eq) => "(shared eqref)",
                    (true, true, Struct) => "(shared structref)",
                    (true, true, Array) => "(shared arrayref)",
                    (true, true, I31) => "(shared i31ref)",
                    (true, true, Exn) => "(shared exnref)",
                    (true, true, NoExn) => "(shared nullexnref)",
                    // Unshared but nullable.
                    (false, true, Func) => "funcref",
                    (false, true, Extern) => "externref",
                    (false, true, Any) => "anyref",
                    (false, true, None) => "nullref",
                    (false, true, NoExtern) => "nullexternref",
                    (false, true, NoFunc) => "nullfuncref",
                    (false, true, Eq) => "eqref",
                    (false, true, Struct) => "structref",
                    (false, true, Array) => "arrayref",
                    (false, true, I31) => "i31ref",
                    (false, true, Exn) => "exnref",
                    (false, true, NoExn) => "nullexnref",
                    // Shared but not nullable.
                    (true, false, Func) => "(ref (shared func))",
                    (true, false, Extern) => "(ref (shared extern))",
                    (true, false, Any) => "(ref (shared any))",
                    (true, false, None) => "(ref (shared none))",
                    (true, false, NoExtern) => "(ref (shared noextern))",
                    (true, false, NoFunc) => "(ref (shared nofunc))",
                    (true, false, Eq) => "(ref (shared eq))",
                    (true, false, Struct) => "(ref (shared struct))",
                    (true, false, Array) => "(ref (shared array))",
                    (true, false, I31) => "(ref (shared i31))",
                    (true, false, Exn) => "(ref (shared exn))",
                    (true, false, NoExn) => "(ref (shared noexn))",
                    // Neither shared nor nullable.
                    (false, false, Func) => "(ref func)",
                    (false, false, Extern) => "(ref extern)",
                    (false, false, Any) => "(ref any)",
                    (false, false, None) => "(ref none)",
                    (false, false, NoExtern) => "(ref noextern)",
                    (false, false, NoFunc) => "(ref nofunc)",
                    (false, false, Eq) => "(ref eq)",
                    (false, false, Struct) => "(ref struct)",
                    (false, false, Array) => "(ref array)",
                    (false, false, I31) => "(ref i31)",
                    (false, false, Exn) => "(ref exn)",
                    (false, false, NoExn) => "(ref noexn)",
                }
            }
            HeapType::Concrete(_) => {
                if nullable {
                    "(ref null $type)"
                } else {
                    "(ref $type)"
                }
            }
        }
    }
}

/// A heap type.
#[derive(Debug, Copy, Clone, PartialEq, Eq, Hash)]
pub enum HeapType {
    /// An abstract heap type; e.g., `anyref`.
    Abstract {
        /// Whether the type is shared.
        ///
        /// Introduced in the shared-everything-threads proposal.
        shared: bool,
        /// The actual heap type.
        ty: AbstractHeapType,
    },
    /// A concrete, user-defined type.
    ///
    /// Introduced in the function-references proposal.
    Concrete(UnpackedIndex),
}

impl HeapType {
    /// Alias for an unshared `func` heap type.
    pub const FUNC: Self = Self::Abstract {
        shared: false,
        ty: AbstractHeapType::Func,
    };

    /// Alias for an unshared `extern` heap type.
    pub const EXTERN: Self = Self::Abstract {
        shared: false,
        ty: AbstractHeapType::Extern,
    };
}

/// An abstract heap type.
#[derive(Debug, Copy, Clone, PartialEq, Eq, Hash)]
pub enum AbstractHeapType {
    /// The abstract, untyped (any) function.
    ///
    /// Introduced in the references-types proposal.
    Func,

    /// The abstract, external heap type.
    ///
    /// Introduced in the references-types proposal.
    Extern,

    /// The abstract `any` heap type.
    ///
    /// The common supertype (a.k.a. top) of all internal types.
    ///
    /// Introduced in the GC proposal.
    Any,

    /// The abstract `none` heap type.
    ///
    /// The common subtype (a.k.a. bottom) of all internal types.
    ///
    /// Introduced in the GC proposal.
    None,

    /// The abstract `noextern` heap type.
    ///
    /// The common subtype (a.k.a. bottom) of all external types.
    ///
    /// Introduced in the GC proposal.
    NoExtern,

    /// The abstract `nofunc` heap type.
    ///
    /// The common subtype (a.k.a. bottom) of all function types.
    ///
    /// Introduced in the GC proposal.
    NoFunc,

    /// The abstract `eq` heap type.
    ///
    /// The common supertype of all heap types on which the `ref.eq`
    /// instruction is allowed.
    ///
    /// Introduced in the GC proposal.
    Eq,

    /// The abstract `struct` heap type.
    ///
    /// The common supertype of all struct types.
    ///
    /// Introduced in the GC proposal.
    Struct,

    /// The abstract `array` heap type.
    ///
    /// The common supertype of all array types.
    ///
    /// Introduced in the GC proposal.
    Array,

    /// The abstract `i31` heap type.
    ///
    /// It is not expected that Wasm runtimes actually store these
    /// values on the heap, but unbox them inline into the `i31ref`s
    /// themselves instead.
    ///
    /// Introduced in the GC proposal.
    I31,

    /// The abstraction `exception` heap type.
    ///
    /// Introduced in the exception-handling proposal.
    Exn,

    /// The abstract `noexn` heap type.
    ///
    /// The common subtype (a.k.a. bottom) of all exception types.
    ///
    /// Introduced in the exception-handling proposal.
    NoExn,
}

<<<<<<< HEAD
impl AbstractHeapType {
    const fn as_str(&self, nullable: bool) -> &str {
        use AbstractHeapType::*;
        match (nullable, self) {
            (_, Any) => "any",
            (true, None) => "null",
            (false, None) => "none",
            (true, NoExtern) => "nullextern",
            (false, NoExtern) => "noextern",
            (true, NoFunc) => "nullfunc",
            (false, NoFunc) => "nofunc",
            (_, Eq) => "eq",
            (_, Struct) => "struct",
            (_, Array) => "array",
            (_, I31) => "i31",
            (_, Extern) => "extern",
            (_, Func) => "func",
            (_, Exn) => "exn",
            (true, NoExn) => "nullexn",
            (false, NoExn) => "noexn",
        }
    }
}

impl ValType {
    pub(crate) fn is_valtype_byte(byte: u8) -> bool {
        match byte {
            0x7F | 0x7E | 0x7D | 0x7C | 0x7B | 0x70 | 0x6F | 0x64 | 0x63 | 0x6E | 0x71 | 0x72
            | 0x74 | 0x73 | 0x6D | 0x6B | 0x6A | 0x6C | 0x69 => true,
            _ => false,
        }
    }
}

=======
>>>>>>> 8dc6ddf6
impl<'a> FromReader<'a> for StorageType {
    fn from_reader(reader: &mut BinaryReader<'a>) -> Result<Self> {
        // NB: See `FromReader<'a> for ValType` for a table of how this
        // interacts with other value encodings.
        match reader.peek()? {
            0x78 => {
                reader.read_u8()?;
                Ok(StorageType::I8)
            }
            0x77 => {
                reader.read_u8()?;
                Ok(StorageType::I16)
            }
            _ => Ok(StorageType::Val(reader.read()?)),
        }
    }
}

impl<'a> FromReader<'a> for ValType {
    fn from_reader(reader: &mut BinaryReader<'a>) -> Result<Self> {
        // Decoding value types is sort of subtle because the space of what's
        // being decoded here is actually spread out across an number of
        // locations. This comment here is intended to serve as a bit of a
        // reference to what's being decoded here and how it interacts with
        // other locations.
        //
        // Note that all value types are encoded as canonical-form negative
        // numbers in the sleb128 encoding scheme. Currently in the wasm spec
        // sleb128 isn't actually used but it looks to be modelled to allow it
        // one day. In the meantime the current values used are:
        //
        // | sleb128 | decimal | type         | notes                        |
        // |---------|---------|--------------|------------------------------|
        // | 0x7F    | -1      | i32          |                              |
        // | 0x7E    | -2      | i64          |                              |
        // | 0x7D    | -3      | f32          |                              |
        // | 0x7C    | -4      | f64          |                              |
        // | 0x7B    | -5      | v128         | simd proposal                |
        // | 0x78    | -8      | i8           | gc proposal, in `FieldType`  |
        // | 0x77    | -9      | i16          | gc proposal, in `FieldType`  |
        // | 0x74    | -12     | noexn        | gc + exceptions proposal     |
        // | 0x73    | -13     | nofunc       | gc proposal                  |
        // | 0x72    | -14     | noextern     | gc proposal                  |
        // | 0x71    | -15     | nullref      | gc proposal                  |
        // | 0x70    | -16     | func         | reference types proposal     |
        // | 0x6F    | -17     | extern       | reference types proposal     |
        // | 0x6E    | -18     | any          | gc proposal                  |
        // | 0x6D    | -19     | eq           | gc proposal                  |
        // | 0x6C    | -20     | i31          | gc proposal                  |
        // | 0x6B    | -21     | struct       | gc proposal                  |
        // | 0x6A    | -22     | array        | gc proposal                  |
        // | 0x69    | -23     | exnref       | gc + exceptions proposal     |
        // | 0x64    | -28     | ref $t       | gc proposal, prefix byte     |
        // | 0x63    | -29     | ref null $t  | gc proposal, prefix byte     |
        // | 0x60    | -32     | func $t      | prefix byte                  |
        // | 0x5f    | -33     | struct $t    | gc proposal, prefix byte     |
        // | 0x5e    | -34     | array $t     | gc proposal, prefix byte     |
        // | 0x50    | -48     | sub $t       | gc proposal, prefix byte     |
        // | 0x4F    | -49     | sub final $t | gc proposal, prefix byte     |
        // | 0x4E    | -50     | rec $t       | gc proposal, prefix byte     |
        // | 0x40    | -64     | ε            | empty block type             |
        //
        // Note that not all of these encodings are parsed here, for example
        // 0x78 as the encoding for `i8` is parsed only in `FieldType`. The
        // parsing of `FieldType` will delegate here without actually consuming
        // anything though so the encoding 0x78 still must be disjoint and not
        // read here otherwise.
        match reader.peek()? {
            0x7F => {
                reader.read_u8()?;
                Ok(ValType::I32)
            }
            0x7E => {
                reader.read_u8()?;
                Ok(ValType::I64)
            }
            0x7D => {
                reader.read_u8()?;
                Ok(ValType::F32)
            }
            0x7C => {
                reader.read_u8()?;
                Ok(ValType::F64)
            }
            0x7B => {
                reader.read_u8()?;
                Ok(ValType::V128)
            }
            0x70 | 0x6F | 0x64 | 0x63 | 0x6E | 0x71 | 0x72 | 0x73 | 0x74 | 0x6D | 0x6B | 0x6A
            | 0x6C | 0x69 => Ok(ValType::Ref(reader.read()?)),
            _ => bail!(reader.original_position(), "invalid value type"),
        }
    }
}

impl<'a> FromReader<'a> for RefType {
    fn from_reader(reader: &mut BinaryReader<'a>) -> Result<Self> {
<<<<<<< HEAD
        let absheapty = |byte, pos| match byte {
            0x70 => Ok(RefType::FUNC.nullable()),
            0x6F => Ok(RefType::EXTERN.nullable()),
            0x6E => Ok(RefType::ANY.nullable()),
            0x71 => Ok(RefType::NONE.nullable()),
            0x72 => Ok(RefType::NOEXTERN.nullable()),
            0x73 => Ok(RefType::NOFUNC.nullable()),
            0x6D => Ok(RefType::EQ.nullable()),
            0x6B => Ok(RefType::STRUCT.nullable()),
            0x6A => Ok(RefType::ARRAY.nullable()),
            0x6C => Ok(RefType::I31.nullable()),
            0x69 => Ok(RefType::EXN.nullable()),
            0x74 => Ok(RefType::NOEXN.nullable()),
            _ => bail!(pos, "invalid abstract heap type"),
        };
        match reader.read()? {
            byte @ (0x70 | 0x6F | 0x6E | 0x71 | 0x72 | 0x73 | 0x6D | 0x6B | 0x6A | 0x6C | 0x69
            | 0x74) => {
                let pos = reader.original_position();
                Ok(absheapty(byte, pos)?)
            }
            0x65 => {
                let byte = reader.read()?;
                let pos = reader.original_position();
                Ok(absheapty(byte, pos)?.shared().expect("must be abstract"))
            }
=======
        // NB: See `FromReader<'a> for ValType` for a table of how this
        // interacts with other value encodings.
        match reader.read()? {
>>>>>>> 8dc6ddf6
            byte @ (0x63 | 0x64) => {
                let nullable = byte == 0x63;
                let pos = reader.original_position();
                RefType::new(nullable, reader.read()?)
                    .ok_or_else(|| crate::BinaryReaderError::new("type index too large", pos))
            }
            0x69 => Ok(RefType::EXN.nullable()),
            0x6A => Ok(RefType::ARRAY.nullable()),
            0x6B => Ok(RefType::STRUCT.nullable()),
            0x6C => Ok(RefType::I31.nullable()),
            0x6D => Ok(RefType::EQ.nullable()),
            0x6E => Ok(RefType::ANY.nullable()),
            0x6F => Ok(RefType::EXTERN.nullable()),
            0x70 => Ok(RefType::FUNC.nullable()),
            0x71 => Ok(RefType::NONE.nullable()),
            0x72 => Ok(RefType::NOEXTERN.nullable()),
            0x73 => Ok(RefType::NOFUNC.nullable()),
            0x74 => Ok(RefType::NOEXN.nullable()),
            _ => bail!(reader.original_position(), "malformed reference type"),
        }
    }
}

impl<'a> FromReader<'a> for HeapType {
    fn from_reader(reader: &mut BinaryReader<'a>) -> Result<Self> {
        // NB: See `FromReader<'a> for ValType` for a table of how this
        // interacts with other value encodings.
        match reader.peek()? {
            0x65 => {
                reader.read_u8()?;
                let ty = reader.read()?;
                Ok(HeapType::Abstract { shared: true, ty })
            }
            0x70 | 0x6F | 0x6E | 0x71 | 0x72 | 0x73 | 0x6D | 0x6B | 0x6A | 0x6C | 0x69 | 0x74 => {
                let ty = reader.read()?;
                Ok(HeapType::Abstract { shared: false, ty })
            }
            _ => {
                let idx = match u32::try_from(reader.read_var_s33()?) {
                    Ok(idx) => idx,
                    Err(_) => {
                        bail!(reader.original_position(), "invalid indexed ref heap type");
                    }
                };
                let idx = PackedIndex::from_module_index(idx).ok_or_else(|| {
                    BinaryReaderError::new(
                        "type index greater than implementation limits",
                        reader.original_position(),
                    )
                })?;
                Ok(HeapType::Concrete(idx.unpack()))
            }
        }
    }
}

impl<'a> FromReader<'a> for AbstractHeapType {
    fn from_reader(reader: &mut BinaryReader<'a>) -> Result<Self> {
        use AbstractHeapType::*;
        match reader.read_u8()? {
            0x70 => Ok(Func),
            0x6F => Ok(Extern),
            0x6E => Ok(Any),
            0x71 => Ok(None),
            0x72 => Ok(NoExtern),
            0x73 => Ok(NoFunc),
            0x6D => Ok(Eq),
            0x6B => Ok(Struct),
            0x6A => Ok(Array),
            0x6C => Ok(I31),
            0x69 => Ok(Exn),
            0x74 => Ok(NoExn),
            _ => {
                bail!(reader.original_position(), "invalid abstract heap type");
            }
        }
    }
}

/// Represents a table's type.
#[derive(Debug, Copy, Clone, PartialEq, Eq, Hash)]
pub struct TableType {
    /// The table's element type.
    pub element_type: RefType,
    /// Whether or not this is a 64-bit table.
    ///
    /// This is part of the memory64 proposal in WebAssembly.
    pub table64: bool,
    /// Initial size of this table, in elements.
    ///
    /// For 32-bit tables (when `table64` is `false`) this is guaranteed to
    /// be at most `u32::MAX` for valid types.
    pub initial: u64,
    /// Optional maximum size of the table, in elements.
    ///
    /// For 32-bit tables (when `table64` is `false`) this is guaranteed to
    /// be at most `u32::MAX` for valid types.
    pub maximum: Option<u64>,
}

impl TableType {
    /// Gets the index type for the table.
    pub fn index_type(&self) -> ValType {
        if self.table64 {
            ValType::I64
        } else {
            ValType::I32
        }
    }
}

/// Represents a memory's type.
#[derive(Debug, Copy, Clone, PartialEq, Eq, Hash)]
pub struct MemoryType {
    /// Whether or not this is a 64-bit memory, using i64 as an index. If this
    /// is false it's a 32-bit memory using i32 as an index.
    ///
    /// This is part of the memory64 proposal in WebAssembly.
    pub memory64: bool,

    /// Whether or not this is a "shared" memory, indicating that it should be
    /// send-able across threads and the `maximum` field is always present for
    /// valid types.
    ///
    /// This is part of the threads proposal in WebAssembly.
    pub shared: bool,

    /// Initial size of this memory, in wasm pages.
    ///
    /// For 32-bit memories (when `memory64` is `false`) this is guaranteed to
    /// be at most `u32::MAX` for valid types.
    pub initial: u64,

    /// Optional maximum size of this memory, in wasm pages.
    ///
    /// For 32-bit memories (when `memory64` is `false`) this is guaranteed to
    /// be at most `u32::MAX` for valid types. This field is always present for
    /// valid wasm memories when `shared` is `true`.
    pub maximum: Option<u64>,

    /// The log base 2 of the memory's custom page size.
    ///
    /// Memory pages are, by default, 64KiB large (i.e. 2<sup>16</sup> or
    /// `65536`).
    ///
    /// [The custom-page-sizes proposal] allows changing it to other values.
    ///
    /// [The custom-page-sizes proposal]: https://github.com/WebAssembly/custom-page-sizes
    pub page_size_log2: Option<u32>,
}

impl MemoryType {
    /// Gets the index type for the memory.
    pub fn index_type(&self) -> ValType {
        if self.memory64 {
            ValType::I64
        } else {
            ValType::I32
        }
    }
}

/// Represents a global's type.
#[derive(Debug, Copy, Clone, PartialEq, Eq, Hash)]
pub struct GlobalType {
    /// The global's type.
    pub content_type: ValType,
    /// Whether or not the global is mutable.
    pub mutable: bool,
    /// Whether or not the global is shared.
    pub shared: bool,
}

/// Represents a tag kind.
#[derive(Clone, Copy, Debug)]
pub enum TagKind {
    /// The tag is an exception type.
    Exception,
}

/// A tag's type.
#[derive(Clone, Copy, Debug)]
pub struct TagType {
    /// The kind of tag
    pub kind: TagKind,
    /// The function type this tag uses.
    pub func_type_idx: u32,
}

/// A reader for the type section of a WebAssembly module.
pub type TypeSectionReader<'a> = SectionLimited<'a, RecGroup>;

impl<'a> TypeSectionReader<'a> {
    /// Returns an iterator over this type section which will only yield
    /// function types and any usage of GC types from the GC proposal will
    /// be translated into an error.
    pub fn into_iter_err_on_gc_types(self) -> impl Iterator<Item = Result<FuncType>> + 'a {
        self.into_iter_with_offsets().map(|item| {
            let (offset, group) = item?;
            let mut types = group.into_types();
            let ty = match (types.next(), types.next()) {
                (Some(ty), None) => ty,
                _ => bail!(offset, "gc proposal not supported"),
            };
            if !ty.is_final || ty.supertype_idx.is_some() {
                bail!(offset, "gc proposal not supported");
            }
            match ty.composite_type {
                CompositeType::Func(f) => Ok(f),
                CompositeType::Array(_) | CompositeType::Struct(_) => {
                    bail!(offset, "gc proposal not supported");
                }
            }
        })
    }
}

impl<'a> FromReader<'a> for CompositeType {
    fn from_reader(reader: &mut BinaryReader<'a>) -> Result<Self> {
        read_composite_type(reader.read_u8()?, reader)
    }
}

fn read_composite_type(
    opcode: u8,
    reader: &mut BinaryReader,
) -> Result<CompositeType, BinaryReaderError> {
    // NB: See `FromReader<'a> for ValType` for a table of how this
    // interacts with other value encodings.
    Ok(match opcode {
        0x60 => CompositeType::Func(reader.read()?),
        0x5e => CompositeType::Array(reader.read()?),
        0x5f => CompositeType::Struct(reader.read()?),
        x => return reader.invalid_leading_byte(x, "type"),
    })
}

impl<'a> FromReader<'a> for RecGroup {
    fn from_reader(reader: &mut BinaryReader<'a>) -> Result<Self> {
        // NB: See `FromReader<'a> for ValType` for a table of how this
        // interacts with other value encodings.
        match reader.peek()? {
            0x4e => {
                reader.read_u8()?;
                let mut iter = reader.read_iter(MAX_WASM_TYPES, "rec group types")?;
                let mut types = Vec::with_capacity(iter.size_hint().0);
                let mut offset = iter.reader.original_position();
                while let Some(ty) = iter.next() {
                    types.push((offset, ty?));
                    offset = iter.reader.original_position();
                }
                Ok(RecGroup::explicit(types))
            }
            _ => Ok(RecGroup::implicit(
                reader.original_position(),
                reader.read()?,
            )),
        }
    }
}

impl<'a> FromReader<'a> for SubType {
    fn from_reader(reader: &mut BinaryReader<'a>) -> Result<Self> {
        let pos = reader.original_position();
        // NB: See `FromReader<'a> for ValType` for a table of how this
        // interacts with other value encodings.
        Ok(match reader.read_u8()? {
            opcode @ (0x4f | 0x50) => {
                let idx_iter = reader.read_iter(MAX_WASM_SUPERTYPES, "supertype idxs")?;
                let idxs = idx_iter.collect::<Result<Vec<u32>>>()?;
                if idxs.len() > 1 {
                    return Err(BinaryReaderError::new(
                        "multiple supertypes not supported",
                        pos,
                    ));
                }
                let supertype_idx = idxs
                    .first()
                    .copied()
                    .map(|idx| {
                        PackedIndex::from_module_index(idx).ok_or_else(|| {
                            BinaryReaderError::new(
                                "type index greater than implementation limits",
                                reader.original_position(),
                            )
                        })
                    })
                    .transpose()?;
                SubType {
                    is_final: opcode == 0x4f,
                    supertype_idx,
                    composite_type: read_composite_type(reader.read_u8()?, reader)?,
                }
            }
            opcode => SubType {
                is_final: true,
                supertype_idx: None,
                composite_type: read_composite_type(opcode, reader)?,
            },
        })
    }
}

impl<'a> FromReader<'a> for FuncType {
    fn from_reader(reader: &mut BinaryReader<'a>) -> Result<Self> {
        let mut params_results = reader
            .read_iter(MAX_WASM_FUNCTION_PARAMS, "function params")?
            .collect::<Result<Vec<_>>>()?;
        let len_params = params_results.len();
        let results = reader.read_iter(MAX_WASM_FUNCTION_RETURNS, "function returns")?;
        params_results.reserve(results.size_hint().0);
        for result in results {
            params_results.push(result?);
        }
        Ok(FuncType::from_raw_parts(params_results.into(), len_params))
    }
}

impl<'a> FromReader<'a> for FieldType {
    fn from_reader(reader: &mut BinaryReader<'a>) -> Result<Self> {
        let element_type = reader.read()?;
        let mutable = reader.read_u8()?;
        Ok(FieldType {
            element_type,
            mutable: match mutable {
                0 => false,
                1 => true,
                _ => bail!(
                    reader.original_position(),
                    "malformed mutability byte for field type"
                ),
            },
        })
    }
}

impl<'a> FromReader<'a> for ArrayType {
    fn from_reader(reader: &mut BinaryReader<'a>) -> Result<Self> {
        Ok(ArrayType(FieldType::from_reader(reader)?))
    }
}

impl<'a> FromReader<'a> for StructType {
    fn from_reader(reader: &mut BinaryReader<'a>) -> Result<Self> {
        let fields = reader.read_iter(MAX_WASM_STRUCT_FIELDS, "struct fields")?;
        Ok(StructType {
            fields: fields.collect::<Result<_>>()?,
        })
    }
}<|MERGE_RESOLUTION|>--- conflicted
+++ resolved
@@ -1468,7 +1468,6 @@
     NoExn,
 }
 
-<<<<<<< HEAD
 impl AbstractHeapType {
     const fn as_str(&self, nullable: bool) -> &str {
         use AbstractHeapType::*;
@@ -1493,18 +1492,6 @@
     }
 }
 
-impl ValType {
-    pub(crate) fn is_valtype_byte(byte: u8) -> bool {
-        match byte {
-            0x7F | 0x7E | 0x7D | 0x7C | 0x7B | 0x70 | 0x6F | 0x64 | 0x63 | 0x6E | 0x71 | 0x72
-            | 0x74 | 0x73 | 0x6D | 0x6B | 0x6A | 0x6C | 0x69 => true,
-            _ => false,
-        }
-    }
-}
-
-=======
->>>>>>> 8dc6ddf6
 impl<'a> FromReader<'a> for StorageType {
     fn from_reader(reader: &mut BinaryReader<'a>) -> Result<Self> {
         // NB: See `FromReader<'a> for ValType` for a table of how this
@@ -1602,7 +1589,6 @@
 
 impl<'a> FromReader<'a> for RefType {
     fn from_reader(reader: &mut BinaryReader<'a>) -> Result<Self> {
-<<<<<<< HEAD
         let absheapty = |byte, pos| match byte {
             0x70 => Ok(RefType::FUNC.nullable()),
             0x6F => Ok(RefType::EXTERN.nullable()),
@@ -1618,6 +1604,9 @@
             0x74 => Ok(RefType::NOEXN.nullable()),
             _ => bail!(pos, "invalid abstract heap type"),
         };
+
+        // NB: See `FromReader<'a> for ValType` for a table of how this
+        // interacts with other value encodings.
         match reader.read()? {
             byte @ (0x70 | 0x6F | 0x6E | 0x71 | 0x72 | 0x73 | 0x6D | 0x6B | 0x6A | 0x6C | 0x69
             | 0x74) => {
@@ -1629,29 +1618,12 @@
                 let pos = reader.original_position();
                 Ok(absheapty(byte, pos)?.shared().expect("must be abstract"))
             }
-=======
-        // NB: See `FromReader<'a> for ValType` for a table of how this
-        // interacts with other value encodings.
-        match reader.read()? {
->>>>>>> 8dc6ddf6
             byte @ (0x63 | 0x64) => {
                 let nullable = byte == 0x63;
                 let pos = reader.original_position();
                 RefType::new(nullable, reader.read()?)
                     .ok_or_else(|| crate::BinaryReaderError::new("type index too large", pos))
             }
-            0x69 => Ok(RefType::EXN.nullable()),
-            0x6A => Ok(RefType::ARRAY.nullable()),
-            0x6B => Ok(RefType::STRUCT.nullable()),
-            0x6C => Ok(RefType::I31.nullable()),
-            0x6D => Ok(RefType::EQ.nullable()),
-            0x6E => Ok(RefType::ANY.nullable()),
-            0x6F => Ok(RefType::EXTERN.nullable()),
-            0x70 => Ok(RefType::FUNC.nullable()),
-            0x71 => Ok(RefType::NONE.nullable()),
-            0x72 => Ok(RefType::NOEXTERN.nullable()),
-            0x73 => Ok(RefType::NOFUNC.nullable()),
-            0x74 => Ok(RefType::NOEXN.nullable()),
             _ => bail!(reader.original_position(), "malformed reference type"),
         }
     }
