/* Copyright 2018 Mozilla Foundation
 *
 * Licensed under the Apache License, Version 2.0 (the "License");
 * you may not use this file except in compliance with the License.
 * You may obtain a copy of the License at
 *
 *     http://www.apache.org/licenses/LICENSE-2.0
 *
 * Unless required by applicable law or agreed to in writing, software
 * distributed under the License is distributed on an "AS IS" BASIS,
 * WITHOUT WARRANTIES OR CONDITIONS OF ANY KIND, either express or implied.
 * See the License for the specific language governing permissions and
 * limitations under the License.
 */

use crate::{BinaryReader, Result, SectionIteratorLimited, SectionReader, SectionWithLimitedItems};
use std::ops::Range;

/// Represents the types of values in a WebAssembly module.
#[derive(Debug, Copy, Clone, PartialEq, Eq, Hash)]
pub enum ValType {
    /// The value type is i32.
    I32,
    /// The value type is i64.
    I64,
    /// The value type is f32.
    F32,
    /// The value type is f64.
    F64,
    /// The value type is v128.
    V128,
    /// The value type is a reference. Which type of reference is decided by
    /// RefType. This is a change in syntax from the function references proposal,
    /// which now provides FuncRef and ExternRef as sugar for the generic ref
    /// construct.
    Ref(RefType),
    /// Special bottom type.
    Bot,
}

/// A reference type. When the function references feature is disabled, this
/// only represents funcref and externref, using the following format:
/// RefType { nullable: true, heap_type: Func | Extern })
#[derive(Debug, Copy, Clone, PartialEq, Eq, Hash)]
pub struct RefType {
    /// Whether it's nullable
    pub nullable: bool,
    /// The relevant heap type
    pub heap_type: HeapType,
}

/// A heap type from function references. When the proposal is disabled, Index
/// is an invalid type.
#[derive(Debug, Copy, Clone, PartialEq, Eq, Hash)]
pub enum HeapType {
    /// It seems by example that u32s are directly used for arbitrary indexes,
    /// but maybe a higher-level structure like TypeRef is relevant here?
    Index(u32),
    /// From reference types
    Func,
    /// From reference types
    Extern,
    /// Special bottom heap type
    Bot,
}

/// funcref, in both reference types and function references, represented
/// using the general ref syntax
pub const FUNC_REF: RefType = RefType {
    nullable: true,
    heap_type: HeapType::Func,
};
/// externref, in both reference types and function references, represented
/// using the general ref syntax
pub const EXTERN_REF: RefType = RefType {
    nullable: true,
    heap_type: HeapType::Extern,
};

impl ValType {
    /// Returns whether this value type is a "reference type".
    ///
    /// Only reference types are allowed in tables, for example, and with some
    /// instructions. Current reference types include `funcref` and `externref`.
    pub fn is_reference_type(&self) -> bool {
<<<<<<< HEAD
        match self {
            ValType::Ref(_) => true,
            _ => false,
        }
=======
        matches!(self, ValType::FuncRef | ValType::ExternRef)
>>>>>>> c9facaa6
    }
}

/// Represents a type in a WebAssembly module.
#[derive(Debug, Clone)]
pub enum Type {
    /// The type is for a function.
    Func(FuncType),
}

/// Represents a type of a function in a WebAssembly module.
#[derive(Debug, Clone, Eq, PartialEq, Hash)]
pub struct FuncType {
    /// The function parameter types.
    pub params: Box<[ValType]>,
    /// The function result types.
    pub returns: Box<[ValType]>,
}

/// Represents a table's type.
#[derive(Debug, Copy, Clone, PartialEq, Eq, Hash)]
pub struct TableType {
    /// The table's element type.
    pub element_type: RefType,
    /// Initial size of this table, in elements.
    pub initial: u32,
    /// Optional maximum size of the table, in elements.
    pub maximum: Option<u32>,
}

/// Represents a memory's type.
#[derive(Debug, Copy, Clone, PartialEq, Eq, Hash)]
pub struct MemoryType {
    /// Whether or not this is a 64-bit memory, using i64 as an index. If this
    /// is false it's a 32-bit memory using i32 as an index.
    ///
    /// This is part of the memory64 proposal in WebAssembly.
    pub memory64: bool,

    /// Whether or not this is a "shared" memory, indicating that it should be
    /// send-able across threads and the `maximum` field is always present for
    /// valid types.
    ///
    /// This is part of the threads proposal in WebAssembly.
    pub shared: bool,

    /// Initial size of this memory, in wasm pages.
    ///
    /// For 32-bit memories (when `memory64` is `false`) this is guaranteed to
    /// be at most `u32::MAX` for valid types.
    pub initial: u64,

    /// Optional maximum size of this memory, in wasm pages.
    ///
    /// For 32-bit memories (when `memory64` is `false`) this is guaranteed to
    /// be at most `u32::MAX` for valid types. This field is always present for
    /// valid wasm memories when `shared` is `true`.
    pub maximum: Option<u64>,
}

impl MemoryType {
    /// Gets the index type for the memory.
    pub fn index_type(&self) -> ValType {
        if self.memory64 {
            ValType::I64
        } else {
            ValType::I32
        }
    }
}

/// Represents a global's type.
#[derive(Debug, Copy, Clone, PartialEq, Eq, Hash)]
pub struct GlobalType {
    /// The global's type.
    pub content_type: ValType,
    /// Whether or not the global is mutable.
    pub mutable: bool,
}

/// Represents a tag kind.
#[derive(Clone, Copy, Debug)]
pub enum TagKind {
    /// The tag is an exception type.
    Exception,
}

/// A tag's type.
#[derive(Clone, Copy, Debug)]
pub struct TagType {
    /// The kind of tag
    pub kind: TagKind,
    /// The function type this tag uses.
    pub func_type_idx: u32,
}

/// A reader for the type section of a WebAssembly module.
#[derive(Clone)]
pub struct TypeSectionReader<'a> {
    reader: BinaryReader<'a>,
    count: u32,
}

impl<'a> TypeSectionReader<'a> {
    /// Constructs a new `TypeSectionReader` for the given data and offset.
    pub fn new(data: &'a [u8], offset: usize) -> Result<Self> {
        let mut reader = BinaryReader::new_with_offset(data, offset);
        let count = reader.read_var_u32()?;
        Ok(Self { reader, count })
    }

    /// Gets the original position of the reader.
    pub fn original_position(&self) -> usize {
        self.reader.original_position()
    }

    /// Gets a count of items in the section.
    pub fn get_count(&self) -> u32 {
        self.count
    }

    /// Reads content of the type section.
    ///
    /// # Examples
    /// ```
    /// use wasmparser::TypeSectionReader;
    /// let data: &[u8] = &[0x01, 0x60, 0x00, 0x00];
    /// let mut reader = TypeSectionReader::new(data, 0).unwrap();
    /// for _ in 0..reader.get_count() {
    ///     let ty = reader.read().expect("type");
    ///     println!("Type {:?}", ty);
    /// }
    /// ```
    pub fn read(&mut self) -> Result<Type> {
        self.reader.read_type()
    }
}

impl<'a> SectionReader for TypeSectionReader<'a> {
    type Item = Type;

    fn read(&mut self) -> Result<Self::Item> {
        Self::read(self)
    }

    fn eof(&self) -> bool {
        self.reader.eof()
    }

    fn original_position(&self) -> usize {
        Self::original_position(self)
    }

    fn range(&self) -> Range<usize> {
        self.reader.range()
    }
}

impl<'a> SectionWithLimitedItems for TypeSectionReader<'a> {
    fn get_count(&self) -> u32 {
        Self::get_count(self)
    }
}

impl<'a> IntoIterator for TypeSectionReader<'a> {
    type Item = Result<Type>;
    type IntoIter = SectionIteratorLimited<Self>;

    /// Implements iterator over the type section.
    ///
    /// # Examples
    /// ```
    /// use wasmparser::TypeSectionReader;
    /// # let data: &[u8] = &[0x01, 0x60, 0x00, 0x00];
    /// let mut reader = TypeSectionReader::new(data, 0).unwrap();
    /// for ty in reader {
    ///     println!("Type {:?}", ty.expect("type"));
    /// }
    /// ```
    fn into_iter(self) -> Self::IntoIter {
        SectionIteratorLimited::new(self)
    }
}<|MERGE_RESOLUTION|>--- conflicted
+++ resolved
@@ -83,14 +83,7 @@
     /// Only reference types are allowed in tables, for example, and with some
     /// instructions. Current reference types include `funcref` and `externref`.
     pub fn is_reference_type(&self) -> bool {
-<<<<<<< HEAD
-        match self {
-            ValType::Ref(_) => true,
-            _ => false,
-        }
-=======
-        matches!(self, ValType::FuncRef | ValType::ExternRef)
->>>>>>> c9facaa6
+        matches!(self, ValType::Ref(_))
     }
 }
 
