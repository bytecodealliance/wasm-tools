--- conflicted
+++ resolved
@@ -100,919 +100,6 @@
     }
 }
 
-<<<<<<< HEAD
-/// Instructions as defined [here].
-///
-/// [here]: https://webassembly.github.io/spec/core/binary/instructions.html
-#[derive(Debug, Clone)]
-#[allow(missing_docs)]
-pub enum Operator<'a> {
-    Unreachable,
-    Nop,
-    Block {
-        ty: BlockType,
-    },
-    Loop {
-        ty: BlockType,
-    },
-    If {
-        ty: BlockType,
-    },
-    Else,
-    Try {
-        ty: BlockType,
-    },
-    Catch {
-        index: u32,
-    },
-    Throw {
-        index: u32,
-    },
-    Rethrow {
-        relative_depth: u32,
-    },
-    End,
-    Br {
-        relative_depth: u32,
-    },
-    BrIf {
-        relative_depth: u32,
-    },
-    BrTable {
-        table: BrTable<'a>,
-    },
-    BrOnNull {
-        relative_depth: u32,
-    },
-    BrOnNonNull {
-        relative_depth: u32,
-    },
-    Return,
-    Call {
-        function_index: u32,
-    },
-    CallRef,
-    CallIndirect {
-        index: u32,
-        table_index: u32,
-        table_byte: u8,
-    },
-    ReturnCall {
-        function_index: u32,
-    },
-    ReturnCallRef,
-    ReturnCallIndirect {
-        index: u32,
-        table_index: u32,
-    },
-    Delegate {
-        relative_depth: u32,
-    },
-    CatchAll,
-    Drop,
-    Select,
-    TypedSelect {
-        ty: ValType,
-    },
-    LocalGet {
-        local_index: u32,
-    },
-    LocalSet {
-        local_index: u32,
-    },
-    LocalTee {
-        local_index: u32,
-    },
-    GlobalGet {
-        global_index: u32,
-    },
-    GlobalSet {
-        global_index: u32,
-    },
-    I32Load {
-        memarg: MemArg,
-    },
-    I64Load {
-        memarg: MemArg,
-    },
-    F32Load {
-        memarg: MemArg,
-    },
-    F64Load {
-        memarg: MemArg,
-    },
-    I32Load8S {
-        memarg: MemArg,
-    },
-    I32Load8U {
-        memarg: MemArg,
-    },
-    I32Load16S {
-        memarg: MemArg,
-    },
-    I32Load16U {
-        memarg: MemArg,
-    },
-    I64Load8S {
-        memarg: MemArg,
-    },
-    I64Load8U {
-        memarg: MemArg,
-    },
-    I64Load16S {
-        memarg: MemArg,
-    },
-    I64Load16U {
-        memarg: MemArg,
-    },
-    I64Load32S {
-        memarg: MemArg,
-    },
-    I64Load32U {
-        memarg: MemArg,
-    },
-    I32Store {
-        memarg: MemArg,
-    },
-    I64Store {
-        memarg: MemArg,
-    },
-    F32Store {
-        memarg: MemArg,
-    },
-    F64Store {
-        memarg: MemArg,
-    },
-    I32Store8 {
-        memarg: MemArg,
-    },
-    I32Store16 {
-        memarg: MemArg,
-    },
-    I64Store8 {
-        memarg: MemArg,
-    },
-    I64Store16 {
-        memarg: MemArg,
-    },
-    I64Store32 {
-        memarg: MemArg,
-    },
-    MemorySize {
-        mem: u32,
-        mem_byte: u8,
-    },
-    MemoryGrow {
-        mem: u32,
-        mem_byte: u8,
-    },
-    I32Const {
-        value: i32,
-    },
-    I64Const {
-        value: i64,
-    },
-    F32Const {
-        value: Ieee32,
-    },
-    F64Const {
-        value: Ieee64,
-    },
-    RefNull {
-        ty: HeapType,
-    },
-    RefIsNull,
-    RefFunc {
-        function_index: u32,
-    },
-    RefAsNonNull,
-    I32Eqz,
-    I32Eq,
-    I32Ne,
-    I32LtS,
-    I32LtU,
-    I32GtS,
-    I32GtU,
-    I32LeS,
-    I32LeU,
-    I32GeS,
-    I32GeU,
-    I64Eqz,
-    I64Eq,
-    I64Ne,
-    I64LtS,
-    I64LtU,
-    I64GtS,
-    I64GtU,
-    I64LeS,
-    I64LeU,
-    I64GeS,
-    I64GeU,
-    F32Eq,
-    F32Ne,
-    F32Lt,
-    F32Gt,
-    F32Le,
-    F32Ge,
-    F64Eq,
-    F64Ne,
-    F64Lt,
-    F64Gt,
-    F64Le,
-    F64Ge,
-    I32Clz,
-    I32Ctz,
-    I32Popcnt,
-    I32Add,
-    I32Sub,
-    I32Mul,
-    I32DivS,
-    I32DivU,
-    I32RemS,
-    I32RemU,
-    I32And,
-    I32Or,
-    I32Xor,
-    I32Shl,
-    I32ShrS,
-    I32ShrU,
-    I32Rotl,
-    I32Rotr,
-    I64Clz,
-    I64Ctz,
-    I64Popcnt,
-    I64Add,
-    I64Sub,
-    I64Mul,
-    I64DivS,
-    I64DivU,
-    I64RemS,
-    I64RemU,
-    I64And,
-    I64Or,
-    I64Xor,
-    I64Shl,
-    I64ShrS,
-    I64ShrU,
-    I64Rotl,
-    I64Rotr,
-    F32Abs,
-    F32Neg,
-    F32Ceil,
-    F32Floor,
-    F32Trunc,
-    F32Nearest,
-    F32Sqrt,
-    F32Add,
-    F32Sub,
-    F32Mul,
-    F32Div,
-    F32Min,
-    F32Max,
-    F32Copysign,
-    F64Abs,
-    F64Neg,
-    F64Ceil,
-    F64Floor,
-    F64Trunc,
-    F64Nearest,
-    F64Sqrt,
-    F64Add,
-    F64Sub,
-    F64Mul,
-    F64Div,
-    F64Min,
-    F64Max,
-    F64Copysign,
-    I32WrapI64,
-    I32TruncF32S,
-    I32TruncF32U,
-    I32TruncF64S,
-    I32TruncF64U,
-    I64ExtendI32S,
-    I64ExtendI32U,
-    I64TruncF32S,
-    I64TruncF32U,
-    I64TruncF64S,
-    I64TruncF64U,
-    F32ConvertI32S,
-    F32ConvertI32U,
-    F32ConvertI64S,
-    F32ConvertI64U,
-    F32DemoteF64,
-    F64ConvertI32S,
-    F64ConvertI32U,
-    F64ConvertI64S,
-    F64ConvertI64U,
-    F64PromoteF32,
-    I32ReinterpretF32,
-    I64ReinterpretF64,
-    F32ReinterpretI32,
-    F64ReinterpretI64,
-    I32Extend8S,
-    I32Extend16S,
-    I64Extend8S,
-    I64Extend16S,
-    I64Extend32S,
-
-    // 0xFC operators
-    // Non-trapping Float-to-int Conversions
-    I32TruncSatF32S,
-    I32TruncSatF32U,
-    I32TruncSatF64S,
-    I32TruncSatF64U,
-    I64TruncSatF32S,
-    I64TruncSatF32U,
-    I64TruncSatF64S,
-    I64TruncSatF64U,
-
-    // 0xFC operators
-    // bulk memory https://github.com/WebAssembly/bulk-memory-operations/blob/master/proposals/bulk-memory-operations/Overview.md
-    MemoryInit {
-        segment: u32,
-        mem: u32,
-    },
-    DataDrop {
-        segment: u32,
-    },
-    MemoryCopy {
-        src: u32,
-        dst: u32,
-    },
-    MemoryFill {
-        mem: u32,
-    },
-    TableInit {
-        segment: u32,
-        table: u32,
-    },
-    ElemDrop {
-        segment: u32,
-    },
-    TableCopy {
-        dst_table: u32,
-        src_table: u32,
-    },
-    TableFill {
-        table: u32,
-    },
-    TableGet {
-        table: u32,
-    },
-    TableSet {
-        table: u32,
-    },
-    TableGrow {
-        table: u32,
-    },
-    TableSize {
-        table: u32,
-    },
-
-    // 0xFE operators
-    // https://github.com/WebAssembly/threads/blob/master/proposals/threads/Overview.md
-    MemoryAtomicNotify {
-        memarg: MemArg,
-    },
-    MemoryAtomicWait32 {
-        memarg: MemArg,
-    },
-    MemoryAtomicWait64 {
-        memarg: MemArg,
-    },
-    AtomicFence {
-        flags: u8,
-    },
-    I32AtomicLoad {
-        memarg: MemArg,
-    },
-    I64AtomicLoad {
-        memarg: MemArg,
-    },
-    I32AtomicLoad8U {
-        memarg: MemArg,
-    },
-    I32AtomicLoad16U {
-        memarg: MemArg,
-    },
-    I64AtomicLoad8U {
-        memarg: MemArg,
-    },
-    I64AtomicLoad16U {
-        memarg: MemArg,
-    },
-    I64AtomicLoad32U {
-        memarg: MemArg,
-    },
-    I32AtomicStore {
-        memarg: MemArg,
-    },
-    I64AtomicStore {
-        memarg: MemArg,
-    },
-    I32AtomicStore8 {
-        memarg: MemArg,
-    },
-    I32AtomicStore16 {
-        memarg: MemArg,
-    },
-    I64AtomicStore8 {
-        memarg: MemArg,
-    },
-    I64AtomicStore16 {
-        memarg: MemArg,
-    },
-    I64AtomicStore32 {
-        memarg: MemArg,
-    },
-    I32AtomicRmwAdd {
-        memarg: MemArg,
-    },
-    I64AtomicRmwAdd {
-        memarg: MemArg,
-    },
-    I32AtomicRmw8AddU {
-        memarg: MemArg,
-    },
-    I32AtomicRmw16AddU {
-        memarg: MemArg,
-    },
-    I64AtomicRmw8AddU {
-        memarg: MemArg,
-    },
-    I64AtomicRmw16AddU {
-        memarg: MemArg,
-    },
-    I64AtomicRmw32AddU {
-        memarg: MemArg,
-    },
-    I32AtomicRmwSub {
-        memarg: MemArg,
-    },
-    I64AtomicRmwSub {
-        memarg: MemArg,
-    },
-    I32AtomicRmw8SubU {
-        memarg: MemArg,
-    },
-    I32AtomicRmw16SubU {
-        memarg: MemArg,
-    },
-    I64AtomicRmw8SubU {
-        memarg: MemArg,
-    },
-    I64AtomicRmw16SubU {
-        memarg: MemArg,
-    },
-    I64AtomicRmw32SubU {
-        memarg: MemArg,
-    },
-    I32AtomicRmwAnd {
-        memarg: MemArg,
-    },
-    I64AtomicRmwAnd {
-        memarg: MemArg,
-    },
-    I32AtomicRmw8AndU {
-        memarg: MemArg,
-    },
-    I32AtomicRmw16AndU {
-        memarg: MemArg,
-    },
-    I64AtomicRmw8AndU {
-        memarg: MemArg,
-    },
-    I64AtomicRmw16AndU {
-        memarg: MemArg,
-    },
-    I64AtomicRmw32AndU {
-        memarg: MemArg,
-    },
-    I32AtomicRmwOr {
-        memarg: MemArg,
-    },
-    I64AtomicRmwOr {
-        memarg: MemArg,
-    },
-    I32AtomicRmw8OrU {
-        memarg: MemArg,
-    },
-    I32AtomicRmw16OrU {
-        memarg: MemArg,
-    },
-    I64AtomicRmw8OrU {
-        memarg: MemArg,
-    },
-    I64AtomicRmw16OrU {
-        memarg: MemArg,
-    },
-    I64AtomicRmw32OrU {
-        memarg: MemArg,
-    },
-    I32AtomicRmwXor {
-        memarg: MemArg,
-    },
-    I64AtomicRmwXor {
-        memarg: MemArg,
-    },
-    I32AtomicRmw8XorU {
-        memarg: MemArg,
-    },
-    I32AtomicRmw16XorU {
-        memarg: MemArg,
-    },
-    I64AtomicRmw8XorU {
-        memarg: MemArg,
-    },
-    I64AtomicRmw16XorU {
-        memarg: MemArg,
-    },
-    I64AtomicRmw32XorU {
-        memarg: MemArg,
-    },
-    I32AtomicRmwXchg {
-        memarg: MemArg,
-    },
-    I64AtomicRmwXchg {
-        memarg: MemArg,
-    },
-    I32AtomicRmw8XchgU {
-        memarg: MemArg,
-    },
-    I32AtomicRmw16XchgU {
-        memarg: MemArg,
-    },
-    I64AtomicRmw8XchgU {
-        memarg: MemArg,
-    },
-    I64AtomicRmw16XchgU {
-        memarg: MemArg,
-    },
-    I64AtomicRmw32XchgU {
-        memarg: MemArg,
-    },
-    I32AtomicRmwCmpxchg {
-        memarg: MemArg,
-    },
-    I64AtomicRmwCmpxchg {
-        memarg: MemArg,
-    },
-    I32AtomicRmw8CmpxchgU {
-        memarg: MemArg,
-    },
-    I32AtomicRmw16CmpxchgU {
-        memarg: MemArg,
-    },
-    I64AtomicRmw8CmpxchgU {
-        memarg: MemArg,
-    },
-    I64AtomicRmw16CmpxchgU {
-        memarg: MemArg,
-    },
-    I64AtomicRmw32CmpxchgU {
-        memarg: MemArg,
-    },
-
-    // 0xFD operators
-    // SIMD https://webassembly.github.io/simd/core/binary/instructions.html
-    V128Load {
-        memarg: MemArg,
-    },
-    V128Load8x8S {
-        memarg: MemArg,
-    },
-    V128Load8x8U {
-        memarg: MemArg,
-    },
-    V128Load16x4S {
-        memarg: MemArg,
-    },
-    V128Load16x4U {
-        memarg: MemArg,
-    },
-    V128Load32x2S {
-        memarg: MemArg,
-    },
-    V128Load32x2U {
-        memarg: MemArg,
-    },
-    V128Load8Splat {
-        memarg: MemArg,
-    },
-    V128Load16Splat {
-        memarg: MemArg,
-    },
-    V128Load32Splat {
-        memarg: MemArg,
-    },
-    V128Load64Splat {
-        memarg: MemArg,
-    },
-    V128Load32Zero {
-        memarg: MemArg,
-    },
-    V128Load64Zero {
-        memarg: MemArg,
-    },
-    V128Store {
-        memarg: MemArg,
-    },
-    V128Load8Lane {
-        memarg: MemArg,
-        lane: u8,
-    },
-    V128Load16Lane {
-        memarg: MemArg,
-        lane: u8,
-    },
-    V128Load32Lane {
-        memarg: MemArg,
-        lane: u8,
-    },
-    V128Load64Lane {
-        memarg: MemArg,
-        lane: u8,
-    },
-    V128Store8Lane {
-        memarg: MemArg,
-        lane: u8,
-    },
-    V128Store16Lane {
-        memarg: MemArg,
-        lane: u8,
-    },
-    V128Store32Lane {
-        memarg: MemArg,
-        lane: u8,
-    },
-    V128Store64Lane {
-        memarg: MemArg,
-        lane: u8,
-    },
-    V128Const {
-        value: V128,
-    },
-    I8x16Shuffle {
-        lanes: [u8; 16],
-    },
-    I8x16ExtractLaneS {
-        lane: u8,
-    },
-    I8x16ExtractLaneU {
-        lane: u8,
-    },
-    I8x16ReplaceLane {
-        lane: u8,
-    },
-    I16x8ExtractLaneS {
-        lane: u8,
-    },
-    I16x8ExtractLaneU {
-        lane: u8,
-    },
-    I16x8ReplaceLane {
-        lane: u8,
-    },
-    I32x4ExtractLane {
-        lane: u8,
-    },
-    I32x4ReplaceLane {
-        lane: u8,
-    },
-    I64x2ExtractLane {
-        lane: u8,
-    },
-    I64x2ReplaceLane {
-        lane: u8,
-    },
-    F32x4ExtractLane {
-        lane: u8,
-    },
-    F32x4ReplaceLane {
-        lane: u8,
-    },
-    F64x2ExtractLane {
-        lane: u8,
-    },
-    F64x2ReplaceLane {
-        lane: u8,
-    },
-    I8x16Swizzle,
-    I8x16Splat,
-    I16x8Splat,
-    I32x4Splat,
-    I64x2Splat,
-    F32x4Splat,
-    F64x2Splat,
-    I8x16Eq,
-    I8x16Ne,
-    I8x16LtS,
-    I8x16LtU,
-    I8x16GtS,
-    I8x16GtU,
-    I8x16LeS,
-    I8x16LeU,
-    I8x16GeS,
-    I8x16GeU,
-    I16x8Eq,
-    I16x8Ne,
-    I16x8LtS,
-    I16x8LtU,
-    I16x8GtS,
-    I16x8GtU,
-    I16x8LeS,
-    I16x8LeU,
-    I16x8GeS,
-    I16x8GeU,
-    I32x4Eq,
-    I32x4Ne,
-    I32x4LtS,
-    I32x4LtU,
-    I32x4GtS,
-    I32x4GtU,
-    I32x4LeS,
-    I32x4LeU,
-    I32x4GeS,
-    I32x4GeU,
-    I64x2Eq,
-    I64x2Ne,
-    I64x2LtS,
-    I64x2GtS,
-    I64x2LeS,
-    I64x2GeS,
-    F32x4Eq,
-    F32x4Ne,
-    F32x4Lt,
-    F32x4Gt,
-    F32x4Le,
-    F32x4Ge,
-    F64x2Eq,
-    F64x2Ne,
-    F64x2Lt,
-    F64x2Gt,
-    F64x2Le,
-    F64x2Ge,
-    V128Not,
-    V128And,
-    V128AndNot,
-    V128Or,
-    V128Xor,
-    V128Bitselect,
-    V128AnyTrue,
-    I8x16Abs,
-    I8x16Neg,
-    I8x16Popcnt,
-    I8x16AllTrue,
-    I8x16Bitmask,
-    I8x16NarrowI16x8S,
-    I8x16NarrowI16x8U,
-    I8x16Shl,
-    I8x16ShrS,
-    I8x16ShrU,
-    I8x16Add,
-    I8x16AddSatS,
-    I8x16AddSatU,
-    I8x16Sub,
-    I8x16SubSatS,
-    I8x16SubSatU,
-    I8x16MinS,
-    I8x16MinU,
-    I8x16MaxS,
-    I8x16MaxU,
-    I8x16RoundingAverageU,
-    I16x8ExtAddPairwiseI8x16S,
-    I16x8ExtAddPairwiseI8x16U,
-    I16x8Abs,
-    I16x8Neg,
-    I16x8Q15MulrSatS,
-    I16x8AllTrue,
-    I16x8Bitmask,
-    I16x8NarrowI32x4S,
-    I16x8NarrowI32x4U,
-    I16x8ExtendLowI8x16S,
-    I16x8ExtendHighI8x16S,
-    I16x8ExtendLowI8x16U,
-    I16x8ExtendHighI8x16U,
-    I16x8Shl,
-    I16x8ShrS,
-    I16x8ShrU,
-    I16x8Add,
-    I16x8AddSatS,
-    I16x8AddSatU,
-    I16x8Sub,
-    I16x8SubSatS,
-    I16x8SubSatU,
-    I16x8Mul,
-    I16x8MinS,
-    I16x8MinU,
-    I16x8MaxS,
-    I16x8MaxU,
-    I16x8RoundingAverageU,
-    I16x8ExtMulLowI8x16S,
-    I16x8ExtMulHighI8x16S,
-    I16x8ExtMulLowI8x16U,
-    I16x8ExtMulHighI8x16U,
-    I32x4ExtAddPairwiseI16x8S,
-    I32x4ExtAddPairwiseI16x8U,
-    I32x4Abs,
-    I32x4Neg,
-    I32x4AllTrue,
-    I32x4Bitmask,
-    I32x4ExtendLowI16x8S,
-    I32x4ExtendHighI16x8S,
-    I32x4ExtendLowI16x8U,
-    I32x4ExtendHighI16x8U,
-    I32x4Shl,
-    I32x4ShrS,
-    I32x4ShrU,
-    I32x4Add,
-    I32x4Sub,
-    I32x4Mul,
-    I32x4MinS,
-    I32x4MinU,
-    I32x4MaxS,
-    I32x4MaxU,
-    I32x4DotI16x8S,
-    I32x4ExtMulLowI16x8S,
-    I32x4ExtMulHighI16x8S,
-    I32x4ExtMulLowI16x8U,
-    I32x4ExtMulHighI16x8U,
-    I64x2Abs,
-    I64x2Neg,
-    I64x2AllTrue,
-    I64x2Bitmask,
-    I64x2ExtendLowI32x4S,
-    I64x2ExtendHighI32x4S,
-    I64x2ExtendLowI32x4U,
-    I64x2ExtendHighI32x4U,
-    I64x2Shl,
-    I64x2ShrS,
-    I64x2ShrU,
-    I64x2Add,
-    I64x2Sub,
-    I64x2Mul,
-    I64x2ExtMulLowI32x4S,
-    I64x2ExtMulHighI32x4S,
-    I64x2ExtMulLowI32x4U,
-    I64x2ExtMulHighI32x4U,
-    F32x4Ceil,
-    F32x4Floor,
-    F32x4Trunc,
-    F32x4Nearest,
-    F32x4Abs,
-    F32x4Neg,
-    F32x4Sqrt,
-    F32x4Add,
-    F32x4Sub,
-    F32x4Mul,
-    F32x4Div,
-    F32x4Min,
-    F32x4Max,
-    F32x4PMin,
-    F32x4PMax,
-    F64x2Ceil,
-    F64x2Floor,
-    F64x2Trunc,
-    F64x2Nearest,
-    F64x2Abs,
-    F64x2Neg,
-    F64x2Sqrt,
-    F64x2Add,
-    F64x2Sub,
-    F64x2Mul,
-    F64x2Div,
-    F64x2Min,
-    F64x2Max,
-    F64x2PMin,
-    F64x2PMax,
-    I32x4TruncSatF32x4S,
-    I32x4TruncSatF32x4U,
-    F32x4ConvertI32x4S,
-    F32x4ConvertI32x4U,
-    I32x4TruncSatF64x2SZero,
-    I32x4TruncSatF64x2UZero,
-    F64x2ConvertLowI32x4S,
-    F64x2ConvertLowI32x4U,
-    F32x4DemoteF64x2Zero,
-    F64x2PromoteLowF32x4,
-    I8x16RelaxedSwizzle,
-    I32x4RelaxedTruncSatF32x4S,
-    I32x4RelaxedTruncSatF32x4U,
-    I32x4RelaxedTruncSatF64x2SZero,
-    I32x4RelaxedTruncSatF64x2UZero,
-    F32x4Fma,
-    F32x4Fms,
-    F64x2Fma,
-    F64x2Fms,
-    I8x16LaneSelect,
-    I16x8LaneSelect,
-    I32x4LaneSelect,
-    I64x2LaneSelect,
-    F32x4RelaxedMin,
-    F32x4RelaxedMax,
-    F64x2RelaxedMin,
-    F64x2RelaxedMax,
-=======
 macro_rules! define_operator {
     ($($op:ident $({ $($payload:tt)* })? => $visit:ident)*) => {
         /// Instructions as defined [here].
@@ -1026,7 +113,6 @@
             )*
         }
     }
->>>>>>> c9facaa6
 }
 for_each_operator!(define_operator);
 
@@ -1234,543 +320,6 @@
     /// are recommended to directly use the respective `visit` methods or
     /// implement [`VisitOperator`] on their own.
     fn visit_operator(&mut self, offset: usize, op: &Operator<'a>) -> Self::Output {
-<<<<<<< HEAD
-        match *op {
-            Operator::Unreachable => self.visit_unreachable(offset),
-            Operator::Nop => self.visit_nop(offset),
-            Operator::Block { ty } => self.visit_block(offset, ty),
-            Operator::Loop { ty } => self.visit_loop(offset, ty),
-            Operator::If { ty } => self.visit_if(offset, ty),
-            Operator::Else => self.visit_else(offset),
-            Operator::Try { ty } => self.visit_try(offset, ty),
-            Operator::Catch { index } => self.visit_catch(offset, index),
-            Operator::Throw { index } => self.visit_throw(offset, index),
-            Operator::Rethrow { relative_depth } => self.visit_rethrow(offset, relative_depth),
-            Operator::End => self.visit_end(offset),
-            Operator::Br { relative_depth } => self.visit_br(offset, relative_depth),
-            Operator::BrIf { relative_depth } => self.visit_br_if(offset, relative_depth),
-            Operator::BrTable { ref table } => self.visit_br_table(offset, table),
-            Operator::Return => self.visit_return(offset),
-            Operator::Call { function_index } => self.visit_call(offset, function_index),
-            Operator::CallIndirect { index, table_index, table_byte } => self.visit_call_indirect(offset, index, table_index, table_byte),
-            Operator::ReturnCall { function_index } => self.visit_return_call(offset, function_index),
-            Operator::ReturnCallIndirect { index, table_index } => self.visit_return_call_indirect(offset, index, table_index),
-            Operator::CallRef => self.visit_call_ref(offset),
-            Operator::ReturnCallRef => self.visit_return_call_ref(offset),
-            Operator::Delegate { relative_depth } => self.visit_delegate(offset, relative_depth),
-            Operator::CatchAll => self.visit_catch_all(offset),
-            Operator::Drop => self.visit_drop(offset),
-            Operator::Select => self.visit_select(offset),
-            Operator::TypedSelect { ty } => self.visit_typed_select(offset, ty),
-            Operator::LocalGet { local_index } => self.visit_local_get(offset, local_index),
-            Operator::LocalSet { local_index } => self.visit_local_set(offset, local_index),
-            Operator::LocalTee { local_index } => self.visit_local_tee(offset, local_index),
-            Operator::GlobalGet { global_index } => self.visit_global_get(offset, global_index),
-            Operator::GlobalSet { global_index } => self.visit_global_set(offset, global_index),
-            Operator::I32Load { memarg } => self.visit_i32_load(offset, memarg),
-            Operator::I64Load { memarg } => self.visit_i64_load(offset, memarg),
-            Operator::F32Load { memarg } => self.visit_f32_load(offset, memarg),
-            Operator::F64Load { memarg } => self.visit_f64_load(offset, memarg),
-            Operator::I32Load8S { memarg } => self.visit_i32_load8_s(offset, memarg),
-            Operator::I32Load8U { memarg } => self.visit_i32_load8_u(offset, memarg),
-            Operator::I32Load16S { memarg } => self.visit_i32_load16_s(offset, memarg),
-            Operator::I32Load16U { memarg } => self.visit_i32_load16_u(offset, memarg),
-            Operator::I64Load8S { memarg } => self.visit_i64_load8_s(offset, memarg),
-            Operator::I64Load8U { memarg } => self.visit_i64_load8_u(offset, memarg),
-            Operator::I64Load16S { memarg } => self.visit_i64_load16_s(offset, memarg),
-            Operator::I64Load16U { memarg } => self.visit_i64_load16_u(offset, memarg),
-            Operator::I64Load32S { memarg } => self.visit_i64_load32_s(offset, memarg),
-            Operator::I64Load32U { memarg } => self.visit_i64_load32_u(offset, memarg),
-            Operator::I32Store { memarg } => self.visit_i32_store(offset, memarg),
-            Operator::I64Store { memarg } => self.visit_i64_store(offset, memarg),
-            Operator::F32Store { memarg } => self.visit_f32_store(offset, memarg),
-            Operator::F64Store { memarg } => self.visit_f64_store(offset, memarg),
-            Operator::I32Store8 { memarg } => self.visit_i32_store8(offset, memarg),
-            Operator::I32Store16 { memarg } => self.visit_i32_store16(offset, memarg),
-            Operator::I64Store8 { memarg } => self.visit_i64_store8(offset, memarg),
-            Operator::I64Store16 { memarg } => self.visit_i64_store16(offset, memarg),
-            Operator::I64Store32 { memarg } => self.visit_i64_store32(offset, memarg),
-            Operator::MemorySize { mem, mem_byte } => self.visit_memory_size(offset, mem, mem_byte),
-            Operator::MemoryGrow { mem, mem_byte } => self.visit_memory_grow(offset, mem, mem_byte),
-            Operator::I32Const { value } => self.visit_i32_const(offset, value),
-            Operator::I64Const { value } => self.visit_i64_const(offset, value),
-            Operator::F32Const { value } => self.visit_f32_const(offset, value),
-            Operator::F64Const { value } => self.visit_f64_const(offset, value),
-            Operator::RefNull { ty } => self.visit_ref_null(offset, ty),
-            Operator::RefAsNonNull => self.visit_ref_as_non_null(offset),
-            Operator::BrOnNull { relative_depth } => self.visit_br_on_null(offset, relative_depth),
-            Operator::BrOnNonNull { relative_depth } => self.visit_br_on_non_null(offset, relative_depth),
-            Operator::RefIsNull => self.visit_ref_is_null(offset),
-            Operator::RefFunc { function_index } => self.visit_ref_func(offset, function_index),
-            Operator::I32Eqz => self.visit_i32_eqz(offset),
-            Operator::I32Eq => self.visit_i32_eq(offset),
-            Operator::I32Ne => self.visit_i32_ne(offset),
-            Operator::I32LtS => self.visit_i32_lt_s(offset),
-            Operator::I32LtU => self.visit_i32_lt_u(offset),
-            Operator::I32GtS => self.visit_i32_gt_s(offset),
-            Operator::I32GtU => self.visit_i32_gt_u(offset),
-            Operator::I32LeS => self.visit_i32_le_s(offset),
-            Operator::I32LeU => self.visit_i32_le_u(offset),
-            Operator::I32GeS => self.visit_i32_ge_s(offset),
-            Operator::I32GeU => self.visit_i32_ge_u(offset),
-            Operator::I64Eqz => self.visit_i64_eqz(offset),
-            Operator::I64Eq => self.visit_i64_eq(offset),
-            Operator::I64Ne => self.visit_i64_ne(offset),
-            Operator::I64LtS => self.visit_i64_lt_s(offset),
-            Operator::I64LtU => self.visit_i64_lt_u(offset),
-            Operator::I64GtS => self.visit_i64_gt_s(offset),
-            Operator::I64GtU => self.visit_i64_gt_u(offset),
-            Operator::I64LeS => self.visit_i64_le_s(offset),
-            Operator::I64LeU => self.visit_i64_le_u(offset),
-            Operator::I64GeS => self.visit_i64_ge_s(offset),
-            Operator::I64GeU => self.visit_i64_ge_u(offset),
-            Operator::F32Eq => self.visit_f32_eq(offset),
-            Operator::F32Ne => self.visit_f32_ne(offset),
-            Operator::F32Lt => self.visit_f32_lt(offset),
-            Operator::F32Gt => self.visit_f32_gt(offset),
-            Operator::F32Le => self.visit_f32_le(offset),
-            Operator::F32Ge => self.visit_f32_ge(offset),
-            Operator::F64Eq => self.visit_f64_eq(offset),
-            Operator::F64Ne => self.visit_f64_ne(offset),
-            Operator::F64Lt => self.visit_f64_lt(offset),
-            Operator::F64Gt => self.visit_f64_gt(offset),
-            Operator::F64Le => self.visit_f64_le(offset),
-            Operator::F64Ge => self.visit_f64_ge(offset),
-            Operator::I32Clz => self.visit_i32_clz(offset),
-            Operator::I32Ctz => self.visit_i32_ctz(offset),
-            Operator::I32Popcnt => self.visit_i32_popcnt(offset),
-            Operator::I32Add => self.visit_i32_add(offset),
-            Operator::I32Sub => self.visit_i32_sub(offset),
-            Operator::I32Mul => self.visit_i32_mul(offset),
-            Operator::I32DivS => self.visit_i32_div_s(offset),
-            Operator::I32DivU => self.visit_i32_div_u(offset),
-            Operator::I32RemS => self.visit_i32_rem_s(offset),
-            Operator::I32RemU => self.visit_i32_rem_u(offset),
-            Operator::I32And => self.visit_i32_and(offset),
-            Operator::I32Or => self.visit_i32_or(offset),
-            Operator::I32Xor => self.visit_i32_xor(offset),
-            Operator::I32Shl => self.visit_i32_shl(offset),
-            Operator::I32ShrS => self.visit_i32_shr_s(offset),
-            Operator::I32ShrU => self.visit_i32_shr_u(offset),
-            Operator::I32Rotl => self.visit_i32_rotl(offset),
-            Operator::I32Rotr => self.visit_i32_rotr(offset),
-            Operator::I64Clz => self.visit_i64_clz(offset),
-            Operator::I64Ctz => self.visit_i64_ctz(offset),
-            Operator::I64Popcnt => self.visit_i64_popcnt(offset),
-            Operator::I64Add => self.visit_i64_add(offset),
-            Operator::I64Sub => self.visit_i64_sub(offset),
-            Operator::I64Mul => self.visit_i64_mul(offset),
-            Operator::I64DivS => self.visit_i64_div_s(offset),
-            Operator::I64DivU => self.visit_i64_div_u(offset),
-            Operator::I64RemS => self.visit_i64_rem_s(offset),
-            Operator::I64RemU => self.visit_i64_rem_u(offset),
-            Operator::I64And => self.visit_i64_and(offset),
-            Operator::I64Or => self.visit_i64_or(offset),
-            Operator::I64Xor => self.visit_i64_xor(offset),
-            Operator::I64Shl => self.visit_i64_shl(offset),
-            Operator::I64ShrS => self.visit_i64_shr_s(offset),
-            Operator::I64ShrU => self.visit_i64_shr_u(offset),
-            Operator::I64Rotl => self.visit_i64_rotl(offset),
-            Operator::I64Rotr => self.visit_i64_rotr(offset),
-            Operator::F32Abs => self.visit_f32_abs(offset),
-            Operator::F32Neg => self.visit_f32_neg(offset),
-            Operator::F32Ceil => self.visit_f32_ceil(offset),
-            Operator::F32Floor => self.visit_f32_floor(offset),
-            Operator::F32Trunc => self.visit_f32_trunc(offset),
-            Operator::F32Nearest => self.visit_f32_nearest(offset),
-            Operator::F32Sqrt => self.visit_f32_sqrt(offset),
-            Operator::F32Add => self.visit_f32_add(offset),
-            Operator::F32Sub => self.visit_f32_sub(offset),
-            Operator::F32Mul => self.visit_f32_mul(offset),
-            Operator::F32Div => self.visit_f32_div(offset),
-            Operator::F32Min => self.visit_f32_min(offset),
-            Operator::F32Max => self.visit_f32_max(offset),
-            Operator::F32Copysign => self.visit_f32_copysign(offset),
-            Operator::F64Abs => self.visit_f64_abs(offset),
-            Operator::F64Neg => self.visit_f64_neg(offset),
-            Operator::F64Ceil => self.visit_f64_ceil(offset),
-            Operator::F64Floor => self.visit_f64_floor(offset),
-            Operator::F64Trunc => self.visit_f64_trunc(offset),
-            Operator::F64Nearest => self.visit_f64_nearest(offset),
-            Operator::F64Sqrt => self.visit_f64_sqrt(offset),
-            Operator::F64Add => self.visit_f64_add(offset),
-            Operator::F64Sub => self.visit_f64_sub(offset),
-            Operator::F64Mul => self.visit_f64_mul(offset),
-            Operator::F64Div => self.visit_f64_div(offset),
-            Operator::F64Min => self.visit_f64_min(offset),
-            Operator::F64Max => self.visit_f64_max(offset),
-            Operator::F64Copysign => self.visit_f64_copysign(offset),
-            Operator::I32WrapI64 => self.visit_i32_wrap_i64(offset),
-            Operator::I32TruncF32S => self.visit_i32_trunc_f32s(offset),
-            Operator::I32TruncF32U => self.visit_i32_trunc_f32u(offset),
-            Operator::I32TruncF64S => self.visit_i32_trunc_f64s(offset),
-            Operator::I32TruncF64U => self.visit_i32_trunc_f64u(offset),
-            Operator::I64ExtendI32S => self.visit_i64_extend_i32s(offset),
-            Operator::I64ExtendI32U => self.visit_i64_extend_i32u(offset),
-            Operator::I64TruncF32S => self.visit_i64_trunc_f32s(offset),
-            Operator::I64TruncF32U => self.visit_i64_trunc_f32u(offset),
-            Operator::I64TruncF64S => self.visit_i64_trunc_f64s(offset),
-            Operator::I64TruncF64U => self.visit_i64_trunc_f64u(offset),
-            Operator::F32ConvertI32S => self.visit_f32_convert_i32s(offset),
-            Operator::F32ConvertI32U => self.visit_f32_convert_i32u(offset),
-            Operator::F32ConvertI64S => self.visit_f32_convert_i64s(offset),
-            Operator::F32ConvertI64U => self.visit_f32_convert_i64u(offset),
-            Operator::F32DemoteF64 => self.visit_f32_demote_f64(offset),
-            Operator::F64ConvertI32S => self.visit_f64_convert_i32_s(offset),
-            Operator::F64ConvertI32U => self.visit_f64_convert_i32_u(offset),
-            Operator::F64ConvertI64S => self.visit_f64_convert_i64_s(offset),
-            Operator::F64ConvertI64U => self.visit_f64_convert_i64_u(offset),
-            Operator::F64PromoteF32 => self.visit_f64_promote_f32(offset),
-            Operator::I32ReinterpretF32 => self.visit_i32_reinterpret_f32(offset),
-            Operator::I64ReinterpretF64 => self.visit_i64_reinterpret_f64(offset),
-            Operator::F32ReinterpretI32 => self.visit_f32_reinterpret_i32(offset),
-            Operator::F64ReinterpretI64 => self.visit_f64_reinterpret_i64(offset),
-            Operator::I32Extend8S => self.visit_i32_extend8_s(offset),
-            Operator::I32Extend16S => self.visit_i32_extend16_s(offset),
-            Operator::I64Extend8S => self.visit_i64_extend8_s(offset),
-            Operator::I64Extend16S => self.visit_i64_extend16_s(offset),
-            Operator::I64Extend32S => self.visit_i64_extend32_s(offset),
-            Operator::I32TruncSatF32S => self.visit_i32_trunc_sat_f32_s(offset),
-            Operator::I32TruncSatF32U => self.visit_i32_trunc_sat_f32_u(offset),
-            Operator::I32TruncSatF64S => self.visit_i32_trunc_sat_f64_s(offset),
-            Operator::I32TruncSatF64U => self.visit_i32_trunc_sat_f64_u(offset),
-            Operator::I64TruncSatF32S => self.visit_i64_trunc_sat_f32_s(offset),
-            Operator::I64TruncSatF32U => self.visit_i64_trunc_sat_f32_u(offset),
-            Operator::I64TruncSatF64S => self.visit_i64_trunc_sat_f64_s(offset),
-            Operator::I64TruncSatF64U => self.visit_i64_trunc_sat_f64_u(offset),
-            Operator::MemoryInit { segment, mem } => self.visit_memory_init(offset, segment, mem),
-            Operator::DataDrop { segment } => self.visit_data_drop(offset, segment),
-            Operator::MemoryCopy { src, dst } => self.visit_memory_copy(offset, dst, src),
-            Operator::MemoryFill { mem } => self.visit_memory_fill(offset, mem),
-            Operator::TableInit { segment, table } => self.visit_table_init(offset, segment, table),
-            Operator::ElemDrop { segment } => self.visit_elem_drop(offset, segment),
-            Operator::TableCopy { dst_table, src_table } => self.visit_table_copy(offset, dst_table, src_table),
-            Operator::TableFill { table } => self.visit_table_fill(offset, table),
-            Operator::TableGet { table } => self.visit_table_get(offset, table),
-            Operator::TableSet { table } => self.visit_table_set(offset, table),
-            Operator::TableGrow { table } => self.visit_table_grow(offset, table),
-            Operator::TableSize { table } => self.visit_table_size(offset, table),
-            Operator::MemoryAtomicNotify { memarg } => self.visit_memory_atomic_notify(offset, memarg),
-            Operator::MemoryAtomicWait32 { memarg } => self.visit_memory_atomic_wait32(offset, memarg),
-            Operator::MemoryAtomicWait64 { memarg } => self.visit_memory_atomic_wait64(offset, memarg),
-            Operator::AtomicFence { flags } => self.visit_atomic_fence(offset, flags),
-            Operator::I32AtomicLoad { memarg } => self.visit_i32_atomic_load(offset, memarg),
-            Operator::I64AtomicLoad { memarg } => self.visit_i64_atomic_load(offset, memarg),
-            Operator::I32AtomicLoad8U { memarg } => self.visit_i32_atomic_load8_u(offset, memarg),
-            Operator::I32AtomicLoad16U { memarg } => self.visit_i32_atomic_load16_u(offset, memarg),
-            Operator::I64AtomicLoad8U { memarg } => self.visit_i64_atomic_load8_u(offset, memarg),
-            Operator::I64AtomicLoad16U { memarg } => self.visit_i64_atomic_load16_u(offset, memarg),
-            Operator::I64AtomicLoad32U { memarg } => self.visit_i64_atomic_load32_u(offset, memarg),
-            Operator::I32AtomicStore { memarg } => self.visit_i32_atomic_store(offset, memarg),
-            Operator::I64AtomicStore { memarg } => self.visit_i64_atomic_store(offset, memarg),
-            Operator::I32AtomicStore8 { memarg } => self.visit_i32_atomic_store8(offset, memarg),
-            Operator::I32AtomicStore16 { memarg } => self.visit_i32_atomic_store16(offset, memarg),
-            Operator::I64AtomicStore8 { memarg } => self.visit_i64_atomic_store8(offset, memarg),
-            Operator::I64AtomicStore16 { memarg } => self.visit_i64_atomic_store16(offset, memarg),
-            Operator::I64AtomicStore32 { memarg } => self.visit_i64_atomic_store32(offset, memarg),
-            Operator::I32AtomicRmwAdd { memarg } => self.visit_i32_atomic_rmw_add(offset, memarg),
-            Operator::I64AtomicRmwAdd { memarg } => self.visit_i64_atomic_rmw_add(offset, memarg),
-            Operator::I32AtomicRmw8AddU { memarg } => self.visit_i32_atomic_rmw8_add_u(offset, memarg),
-            Operator::I32AtomicRmw16AddU { memarg } => self.visit_i32_atomic_rmw16_add_u(offset, memarg),
-            Operator::I64AtomicRmw8AddU { memarg } => self.visit_i64_atomic_rmw8_add_u(offset, memarg),
-            Operator::I64AtomicRmw16AddU { memarg } => self.visit_i64_atomic_rmw16_add_u(offset, memarg),
-            Operator::I64AtomicRmw32AddU { memarg } => self.visit_i64_atomic_rmw32_add_u(offset, memarg),
-            Operator::I32AtomicRmwSub { memarg } => self.visit_i32_atomic_rmw_sub(offset, memarg),
-            Operator::I64AtomicRmwSub { memarg } => self.visit_i64_atomic_rmw_sub(offset, memarg),
-            Operator::I32AtomicRmw8SubU { memarg } => self.visit_i32_atomic_rmw8_sub_u(offset, memarg),
-            Operator::I32AtomicRmw16SubU { memarg } => self.visit_i32_atomic_rmw16_sub_u(offset, memarg),
-            Operator::I64AtomicRmw8SubU { memarg } => self.visit_i64_atomic_rmw8_sub_u(offset, memarg),
-            Operator::I64AtomicRmw16SubU { memarg } => self.visit_i64_atomic_rmw16_sub_u(offset, memarg),
-            Operator::I64AtomicRmw32SubU { memarg } => self.visit_i64_atomic_rmw32_sub_u(offset, memarg),
-            Operator::I32AtomicRmwAnd { memarg } => self.visit_i32_atomic_rmw_and(offset, memarg),
-            Operator::I64AtomicRmwAnd { memarg } => self.visit_i64_atomic_rmw_and(offset, memarg),
-            Operator::I32AtomicRmw8AndU { memarg } => self.visit_i32_atomic_rmw8_and_u(offset, memarg),
-            Operator::I32AtomicRmw16AndU { memarg } => self.visit_i32_atomic_rmw16_and_u(offset, memarg),
-            Operator::I64AtomicRmw8AndU { memarg } => self.visit_i64_atomic_rmw8_and_u(offset, memarg),
-            Operator::I64AtomicRmw16AndU { memarg } => self.visit_i64_atomic_rmw16_and_u(offset, memarg),
-            Operator::I64AtomicRmw32AndU { memarg } => self.visit_i64_atomic_rmw32_and_u(offset, memarg),
-            Operator::I32AtomicRmwOr { memarg } => self.visit_i32_atomic_rmw_or(offset, memarg),
-            Operator::I64AtomicRmwOr { memarg } => self.visit_i64_atomic_rmw_or(offset, memarg),
-            Operator::I32AtomicRmw8OrU { memarg } => self.visit_i32_atomic_rmw8_or_u(offset, memarg),
-            Operator::I32AtomicRmw16OrU { memarg } => self.visit_i32_atomic_rmw16_or_u(offset, memarg),
-            Operator::I64AtomicRmw8OrU { memarg } => self.visit_i64_atomic_rmw8_or_u(offset, memarg),
-            Operator::I64AtomicRmw16OrU { memarg } => self.visit_i64_atomic_rmw16_or_u(offset, memarg),
-            Operator::I64AtomicRmw32OrU { memarg } => self.visit_i64_atomic_rmw32_or_u(offset, memarg),
-            Operator::I32AtomicRmwXor { memarg } => self.visit_i32_atomic_rmw_xor(offset, memarg),
-            Operator::I64AtomicRmwXor { memarg } => self.visit_i64_atomic_rmw_xor(offset, memarg),
-            Operator::I32AtomicRmw8XorU { memarg } => self.visit_i32_atomic_rmw8_xor_u(offset, memarg),
-            Operator::I32AtomicRmw16XorU { memarg } => self.visit_i32_atomic_rmw16_xor_u(offset, memarg),
-            Operator::I64AtomicRmw8XorU { memarg } => self.visit_i64_atomic_rmw8_xor_u(offset, memarg),
-            Operator::I64AtomicRmw16XorU { memarg } => self.visit_i64_atomic_rmw16_xor_u(offset, memarg),
-            Operator::I64AtomicRmw32XorU { memarg } => self.visit_i64_atomic_rmw32_xor_u(offset, memarg),
-            Operator::I32AtomicRmwXchg { memarg } => self.visit_i32_atomic_rmw_xchg(offset, memarg),
-            Operator::I64AtomicRmwXchg { memarg } => self.visit_i64_atomic_rmw_xchg(offset, memarg),
-            Operator::I32AtomicRmw8XchgU { memarg } => self.visit_i32_atomic_rmw8_xchg_u(offset, memarg),
-            Operator::I32AtomicRmw16XchgU { memarg } => self.visit_i32_atomic_rmw16_xchg_u(offset, memarg),
-            Operator::I64AtomicRmw8XchgU { memarg } => self.visit_i64_atomic_rmw8_xchg_u(offset, memarg),
-            Operator::I64AtomicRmw16XchgU { memarg } => self.visit_i64_atomic_rmw16_xchg_u(offset, memarg),
-            Operator::I64AtomicRmw32XchgU { memarg } => self.visit_i64_atomic_rmw32_xchg_u(offset, memarg),
-            Operator::I32AtomicRmwCmpxchg { memarg } => self.visit_i32_atomic_rmw_cmpxchg(offset, memarg),
-            Operator::I64AtomicRmwCmpxchg { memarg } => self.visit_i64_atomic_rmw_cmpxchg(offset, memarg),
-            Operator::I32AtomicRmw8CmpxchgU { memarg } => self.visit_i32_atomic_rmw8_cmpxchg_u(offset, memarg),
-            Operator::I32AtomicRmw16CmpxchgU { memarg } => self.visit_i32_atomic_rmw16_cmpxchg_u(offset, memarg),
-            Operator::I64AtomicRmw8CmpxchgU { memarg } => self.visit_i64_atomic_rmw8_cmpxchg_u(offset, memarg),
-            Operator::I64AtomicRmw16CmpxchgU { memarg } => self.visit_i64_atomic_rmw16_cmpxchg_u(offset, memarg),
-            Operator::I64AtomicRmw32CmpxchgU { memarg } => self.visit_i64_atomic_rmw32_cmpxchg_u(offset, memarg),
-            Operator::V128Load { memarg } => self.visit_v128_load(offset, memarg),
-            Operator::V128Load8x8S { memarg } => self.visit_v128_load8x8_s(offset, memarg),
-            Operator::V128Load8x8U { memarg } => self.visit_v128_load8x8_u(offset, memarg),
-            Operator::V128Load16x4S { memarg } => self.visit_v128_load16x4_s(offset, memarg),
-            Operator::V128Load16x4U { memarg } => self.visit_v128_load16x4_u(offset, memarg),
-            Operator::V128Load32x2S { memarg } => self.visit_v128_load32x2_s(offset, memarg),
-            Operator::V128Load32x2U { memarg } => self.visit_v128_load32x2_u(offset, memarg),
-            Operator::V128Load8Splat { memarg } => self.visit_v128_load8_splat(offset, memarg),
-            Operator::V128Load16Splat { memarg } => self.visit_v128_load16_splat(offset, memarg),
-            Operator::V128Load32Splat { memarg } => self.visit_v128_load32_splat(offset, memarg),
-            Operator::V128Load64Splat { memarg } => self.visit_v128_load64_splat(offset, memarg),
-            Operator::V128Load32Zero { memarg } => self.visit_v128_load32_zero(offset, memarg),
-            Operator::V128Load64Zero { memarg } => self.visit_v128_load64_zero(offset, memarg),
-            Operator::V128Store { memarg } => self.visit_v128_store(offset, memarg),
-            Operator::V128Load8Lane { memarg, lane } => self.visit_v128_load8_lane(offset, memarg, lane),
-            Operator::V128Load16Lane { memarg, lane } => self.visit_v128_load16_lane(offset, memarg, lane),
-            Operator::V128Load32Lane { memarg, lane } => self.visit_v128_load32_lane(offset, memarg, lane),
-            Operator::V128Load64Lane { memarg, lane } => self.visit_v128_load64_lane(offset, memarg, lane),
-            Operator::V128Store8Lane { memarg, lane } => self.visit_v128_store8_lane(offset, memarg, lane),
-            Operator::V128Store16Lane { memarg, lane } => self.visit_v128_store16_lane(offset, memarg, lane),
-            Operator::V128Store32Lane { memarg, lane } => self.visit_v128_store32_lane(offset, memarg, lane),
-            Operator::V128Store64Lane { memarg, lane } => self.visit_v128_store64_lane(offset, memarg, lane),
-            Operator::V128Const { value } => self.visit_v128_const(offset, value),
-            Operator::I8x16Shuffle { lanes } => self.visit_i8x16_shuffle(offset, lanes),
-            Operator::I8x16ExtractLaneS { lane } => self.visit_i8x16_extract_lane_s(offset, lane),
-            Operator::I8x16ExtractLaneU { lane } => self.visit_i8x16_extract_lane_u(offset, lane),
-            Operator::I8x16ReplaceLane { lane } => self.visit_i8x16_replace_lane(offset, lane),
-            Operator::I16x8ExtractLaneS { lane } => self.visit_i16x8_extract_lane_s(offset, lane),
-            Operator::I16x8ExtractLaneU { lane } => self.visit_i16x8_extract_lane_u(offset, lane),
-            Operator::I16x8ReplaceLane { lane } => self.visit_i16x8_replace_lane(offset, lane),
-            Operator::I32x4ExtractLane { lane } => self.visit_i32x4_extract_lane(offset, lane),
-            Operator::I32x4ReplaceLane { lane } => self.visit_i32x4_replace_lane(offset, lane),
-            Operator::I64x2ExtractLane { lane } => self.visit_i64x2_extract_lane(offset, lane),
-            Operator::I64x2ReplaceLane { lane } => self.visit_i64x2_replace_lane(offset, lane),
-            Operator::F32x4ExtractLane { lane } => self.visit_f32x4_extract_lane(offset, lane),
-            Operator::F32x4ReplaceLane { lane } => self.visit_f32x4_replace_lane(offset, lane),
-            Operator::F64x2ExtractLane { lane } => self.visit_f64x2_extract_lane(offset, lane),
-            Operator::F64x2ReplaceLane { lane } => self.visit_f64x2_replace_lane(offset, lane),
-            Operator::I8x16Swizzle => self.visit_i8x16_swizzle(offset),
-            Operator::I8x16Splat => self.visit_i8x16_splat(offset),
-            Operator::I16x8Splat => self.visit_i16x8_splat(offset),
-            Operator::I32x4Splat => self.visit_i32x4_splat(offset),
-            Operator::I64x2Splat => self.visit_i64x2_splat(offset),
-            Operator::F32x4Splat => self.visit_f32x4_splat(offset),
-            Operator::F64x2Splat => self.visit_f64x2_splat(offset),
-            Operator::I8x16Eq => self.visit_i8x16_eq(offset),
-            Operator::I8x16Ne => self.visit_i8x16_ne(offset),
-            Operator::I8x16LtS => self.visit_i8x16_lt_s(offset),
-            Operator::I8x16LtU => self.visit_i8x16_lt_u(offset),
-            Operator::I8x16GtS => self.visit_i8x16_gt_s(offset),
-            Operator::I8x16GtU => self.visit_i8x16_gt_u(offset),
-            Operator::I8x16LeS => self.visit_i8x16_le_s(offset),
-            Operator::I8x16LeU => self.visit_i8x16_le_u(offset),
-            Operator::I8x16GeS => self.visit_i8x16_ge_s(offset),
-            Operator::I8x16GeU => self.visit_i8x16_ge_u(offset),
-            Operator::I16x8Eq => self.visit_i16x8_eq(offset),
-            Operator::I16x8Ne => self.visit_i16x8_ne(offset),
-            Operator::I16x8LtS => self.visit_i16x8_lt_s(offset),
-            Operator::I16x8LtU => self.visit_i16x8_lt_u(offset),
-            Operator::I16x8GtS => self.visit_i16x8_gt_s(offset),
-            Operator::I16x8GtU => self.visit_i16x8_gt_u(offset),
-            Operator::I16x8LeS => self.visit_i16x8_le_s(offset),
-            Operator::I16x8LeU => self.visit_i16x8_le_u(offset),
-            Operator::I16x8GeS => self.visit_i16x8_ge_s(offset),
-            Operator::I16x8GeU => self.visit_i16x8_ge_u(offset),
-            Operator::I32x4Eq => self.visit_i32x4_eq(offset),
-            Operator::I32x4Ne => self.visit_i32x4_ne(offset),
-            Operator::I32x4LtS => self.visit_i32x4_lt_s(offset),
-            Operator::I32x4LtU => self.visit_i32x4_lt_u(offset),
-            Operator::I32x4GtS => self.visit_i32x4_gt_s(offset),
-            Operator::I32x4GtU => self.visit_i32x4_gt_u(offset),
-            Operator::I32x4LeS => self.visit_i32x4_le_s(offset),
-            Operator::I32x4LeU => self.visit_i32x4_le_u(offset),
-            Operator::I32x4GeS => self.visit_i32x4_ge_s(offset),
-            Operator::I32x4GeU => self.visit_i32x4_ge_u(offset),
-            Operator::I64x2Eq => self.visit_i64x2_eq(offset),
-            Operator::I64x2Ne => self.visit_i64x2_ne(offset),
-            Operator::I64x2LtS => self.visit_i64x2_lt_s(offset),
-            Operator::I64x2GtS => self.visit_i64x2_gt_s(offset),
-            Operator::I64x2LeS => self.visit_i64x2_le_s(offset),
-            Operator::I64x2GeS => self.visit_i64x2_ge_s(offset),
-            Operator::F32x4Eq => self.visit_f32x4_eq(offset),
-            Operator::F32x4Ne => self.visit_f32x4_ne(offset),
-            Operator::F32x4Lt => self.visit_f32x4_lt(offset),
-            Operator::F32x4Gt => self.visit_f32x4_gt(offset),
-            Operator::F32x4Le => self.visit_f32x4_le(offset),
-            Operator::F32x4Ge => self.visit_f32x4_ge(offset),
-            Operator::F64x2Eq => self.visit_f64x2_eq(offset),
-            Operator::F64x2Ne => self.visit_f64x2_ne(offset),
-            Operator::F64x2Lt => self.visit_f64x2_lt(offset),
-            Operator::F64x2Gt => self.visit_f64x2_gt(offset),
-            Operator::F64x2Le => self.visit_f64x2_le(offset),
-            Operator::F64x2Ge => self.visit_f64x2_ge(offset),
-            Operator::V128Not => self.visit_v128_not(offset),
-            Operator::V128And => self.visit_v128_and(offset),
-            Operator::V128AndNot => self.visit_v128_andnot(offset),
-            Operator::V128Or => self.visit_v128_or(offset),
-            Operator::V128Xor => self.visit_v128_xor(offset),
-            Operator::V128Bitselect => self.visit_v128_bitselect(offset),
-            Operator::V128AnyTrue => self.visit_v128_any_true(offset),
-            Operator::I8x16Abs => self.visit_i8x16_abs(offset),
-            Operator::I8x16Neg => self.visit_i8x16_neg(offset),
-            Operator::I8x16Popcnt => self.visit_i8x16_popcnt(offset),
-            Operator::I8x16AllTrue => self.visit_i8x16_all_true(offset),
-            Operator::I8x16Bitmask => self.visit_i8x16_bitmask(offset),
-            Operator::I8x16NarrowI16x8S => self.visit_i8x16_narrow_i16x8_s(offset),
-            Operator::I8x16NarrowI16x8U => self.visit_i8x16_narrow_i16x8_u(offset),
-            Operator::I8x16Shl => self.visit_i8x16_shl(offset),
-            Operator::I8x16ShrS => self.visit_i8x16_shr_s(offset),
-            Operator::I8x16ShrU => self.visit_i8x16_shr_u(offset),
-            Operator::I8x16Add => self.visit_i8x16_add(offset),
-            Operator::I8x16AddSatS => self.visit_i8x16_add_sat_s(offset),
-            Operator::I8x16AddSatU => self.visit_i8x16_add_sat_u(offset),
-            Operator::I8x16Sub => self.visit_i8x16_sub(offset),
-            Operator::I8x16SubSatS => self.visit_i8x16_sub_sat_s(offset),
-            Operator::I8x16SubSatU => self.visit_i8x16_sub_sat_u(offset),
-            Operator::I8x16MinS => self.visit_i8x16_min_s(offset),
-            Operator::I8x16MinU => self.visit_i8x16_min_u(offset),
-            Operator::I8x16MaxS => self.visit_i8x16_max_s(offset),
-            Operator::I8x16MaxU => self.visit_i8x16_max_u(offset),
-            Operator::I8x16RoundingAverageU => self.visit_i8x16_avgr_u(offset),
-            Operator::I16x8ExtAddPairwiseI8x16S => self.visit_i16x8_extadd_pairwise_i8x16_s(offset),
-            Operator::I16x8ExtAddPairwiseI8x16U => self.visit_i16x8_extadd_pairwise_i8x16_u(offset),
-            Operator::I16x8Abs => self.visit_i16x8_abs(offset),
-            Operator::I16x8Neg => self.visit_i16x8_neg(offset),
-            Operator::I16x8Q15MulrSatS => self.visit_i16x8_q15mulr_sat_s(offset),
-            Operator::I16x8AllTrue => self.visit_i16x8_all_true(offset),
-            Operator::I16x8Bitmask => self.visit_i16x8_bitmask(offset),
-            Operator::I16x8NarrowI32x4S => self.visit_i16x8_narrow_i32x4_s(offset),
-            Operator::I16x8NarrowI32x4U => self.visit_i16x8_narrow_i32x4_u(offset),
-            Operator::I16x8ExtendLowI8x16S => self.visit_i16x8_extend_low_i8x16_s(offset),
-            Operator::I16x8ExtendHighI8x16S => self.visit_i16x8_extend_high_i8x16_s(offset),
-            Operator::I16x8ExtendLowI8x16U => self.visit_i16x8_extend_low_i8x16_u(offset),
-            Operator::I16x8ExtendHighI8x16U => self.visit_i16x8_extend_high_i8x16_u(offset),
-            Operator::I16x8Shl => self.visit_i16x8_shl(offset),
-            Operator::I16x8ShrS => self.visit_i16x8_shr_s(offset),
-            Operator::I16x8ShrU => self.visit_i16x8_shr_u(offset),
-            Operator::I16x8Add => self.visit_i16x8_add(offset),
-            Operator::I16x8AddSatS => self.visit_i16x8_add_sat_s(offset),
-            Operator::I16x8AddSatU => self.visit_i16x8_add_sat_u(offset),
-            Operator::I16x8Sub => self.visit_i16x8_sub(offset),
-            Operator::I16x8SubSatS => self.visit_i16x8_sub_sat_s(offset),
-            Operator::I16x8SubSatU => self.visit_i16x8_sub_sat_u(offset),
-            Operator::I16x8Mul => self.visit_i16x8_mul(offset),
-            Operator::I16x8MinS => self.visit_i16x8_min_s(offset),
-            Operator::I16x8MinU => self.visit_i16x8_min_u(offset),
-            Operator::I16x8MaxS => self.visit_i16x8_max_s(offset),
-            Operator::I16x8MaxU => self.visit_i16x8_max_u(offset),
-            Operator::I16x8RoundingAverageU => self.visit_i16x8_avgr_u(offset),
-            Operator::I16x8ExtMulLowI8x16S => self.visit_i16x8_extmul_low_i8x16_s(offset),
-            Operator::I16x8ExtMulHighI8x16S => self.visit_i16x8_extmul_high_i8x16_s(offset),
-            Operator::I16x8ExtMulLowI8x16U => self.visit_i16x8_extmul_low_i8x16_u(offset),
-            Operator::I16x8ExtMulHighI8x16U => self.visit_i16x8_extmul_high_i8x16_u(offset),
-            Operator::I32x4ExtAddPairwiseI16x8S => self.visit_i32x4_extadd_pairwise_i16x8_s(offset),
-            Operator::I32x4ExtAddPairwiseI16x8U => self.visit_i32x4_extadd_pairwise_i16x8_u(offset),
-            Operator::I32x4Abs => self.visit_i32x4_abs(offset),
-            Operator::I32x4Neg => self.visit_i32x4_neg(offset),
-            Operator::I32x4AllTrue => self.visit_i32x4_all_true(offset),
-            Operator::I32x4Bitmask => self.visit_i32x4_bitmask(offset),
-            Operator::I32x4ExtendLowI16x8S => self.visit_i32x4_extend_low_i16x8_s(offset),
-            Operator::I32x4ExtendHighI16x8S => self.visit_i32x4_extend_high_i16x8_s(offset),
-            Operator::I32x4ExtendLowI16x8U => self.visit_i32x4_extend_low_i16x8_u(offset),
-            Operator::I32x4ExtendHighI16x8U => self.visit_i32x4_extend_high_i16x8_u(offset),
-            Operator::I32x4Shl => self.visit_i32x4_shl(offset),
-            Operator::I32x4ShrS => self.visit_i32x4_shr_s(offset),
-            Operator::I32x4ShrU => self.visit_i32x4_shr_u(offset),
-            Operator::I32x4Add => self.visit_i32x4_add(offset),
-            Operator::I32x4Sub => self.visit_i32x4_sub(offset),
-            Operator::I32x4Mul => self.visit_i32x4_mul(offset),
-            Operator::I32x4MinS => self.visit_i32x4_min_s(offset),
-            Operator::I32x4MinU => self.visit_i32x4_min_u(offset),
-            Operator::I32x4MaxS => self.visit_i32x4_max_s(offset),
-            Operator::I32x4MaxU => self.visit_i32x4_max_u(offset),
-            Operator::I32x4DotI16x8S => self.visit_i32x4_dot_i16x8_s(offset),
-            Operator::I32x4ExtMulLowI16x8S => self.visit_i32x4_extmul_low_i16x8_s(offset),
-            Operator::I32x4ExtMulHighI16x8S => self.visit_i32x4_extmul_high_i16x8_s(offset),
-            Operator::I32x4ExtMulLowI16x8U => self.visit_i32x4_extmul_low_i16x8_u(offset),
-            Operator::I32x4ExtMulHighI16x8U => self.visit_i32x4_extmul_high_i16x8_u(offset),
-            Operator::I64x2Abs => self.visit_i64x2_abs(offset),
-            Operator::I64x2Neg => self.visit_i64x2_neg(offset),
-            Operator::I64x2AllTrue => self.visit_i64x2_all_true(offset),
-            Operator::I64x2Bitmask => self.visit_i64x2_bitmask(offset),
-            Operator::I64x2ExtendLowI32x4S => self.visit_i64x2_extend_low_i32x4_s(offset),
-            Operator::I64x2ExtendHighI32x4S => self.visit_i64x2_extend_high_i32x4_s(offset),
-            Operator::I64x2ExtendLowI32x4U => self.visit_i64x2_extend_low_i32x4_u(offset),
-            Operator::I64x2ExtendHighI32x4U => self.visit_i64x2_extend_high_i32x4_u(offset),
-            Operator::I64x2Shl => self.visit_i64x2_shl(offset),
-            Operator::I64x2ShrS => self.visit_i64x2_shr_s(offset),
-            Operator::I64x2ShrU => self.visit_i64x2_shr_u(offset),
-            Operator::I64x2Add => self.visit_i64x2_add(offset),
-            Operator::I64x2Sub => self.visit_i64x2_sub(offset),
-            Operator::I64x2Mul => self.visit_i64x2_mul(offset),
-            Operator::I64x2ExtMulLowI32x4S => self.visit_i64x2_extmul_low_i32x4_s(offset),
-            Operator::I64x2ExtMulHighI32x4S => self.visit_i64x2_extmul_high_i32x4_s(offset),
-            Operator::I64x2ExtMulLowI32x4U => self.visit_i64x2_extmul_low_i32x4_u(offset),
-            Operator::I64x2ExtMulHighI32x4U => self.visit_i64x2_extmul_high_i32x4_u(offset),
-            Operator::F32x4Ceil => self.visit_f32x4_ceil(offset),
-            Operator::F32x4Floor => self.visit_f32x4_floor(offset),
-            Operator::F32x4Trunc => self.visit_f32x4_trunc(offset),
-            Operator::F32x4Nearest => self.visit_f32x4_nearest(offset),
-            Operator::F32x4Abs => self.visit_f32x4_abs(offset),
-            Operator::F32x4Neg => self.visit_f32x4_neg(offset),
-            Operator::F32x4Sqrt => self.visit_f32x4_sqrt(offset),
-            Operator::F32x4Add => self.visit_f32x4_add(offset),
-            Operator::F32x4Sub => self.visit_f32x4_sub(offset),
-            Operator::F32x4Mul => self.visit_f32x4_mul(offset),
-            Operator::F32x4Div => self.visit_f32x4_div(offset),
-            Operator::F32x4Min => self.visit_f32x4_min(offset),
-            Operator::F32x4Max => self.visit_f32x4_max(offset),
-            Operator::F32x4PMin => self.visit_f32x4_pmin(offset),
-            Operator::F32x4PMax => self.visit_f32x4_pmax(offset),
-            Operator::F64x2Ceil => self.visit_f64x2_ceil(offset),
-            Operator::F64x2Floor => self.visit_f64x2_floor(offset),
-            Operator::F64x2Trunc => self.visit_f64x2_trunc(offset),
-            Operator::F64x2Nearest => self.visit_f64x2_nearest(offset),
-            Operator::F64x2Abs => self.visit_f64x2_abs(offset),
-            Operator::F64x2Neg => self.visit_f64x2_neg(offset),
-            Operator::F64x2Sqrt => self.visit_f64x2_sqrt(offset),
-            Operator::F64x2Add => self.visit_f64x2_add(offset),
-            Operator::F64x2Sub => self.visit_f64x2_sub(offset),
-            Operator::F64x2Mul => self.visit_f64x2_mul(offset),
-            Operator::F64x2Div => self.visit_f64x2_div(offset),
-            Operator::F64x2Min => self.visit_f64x2_min(offset),
-            Operator::F64x2Max => self.visit_f64x2_max(offset),
-            Operator::F64x2PMin => self.visit_f64x2_pmin(offset),
-            Operator::F64x2PMax => self.visit_f64x2_pmax(offset),
-            Operator::I32x4TruncSatF32x4S => self.visit_i32x4_trunc_sat_f32x4_s(offset),
-            Operator::I32x4TruncSatF32x4U => self.visit_i32x4_trunc_sat_f32x4_u(offset),
-            Operator::F32x4ConvertI32x4S => self.visit_f32x4_convert_i32x4_s(offset),
-            Operator::F32x4ConvertI32x4U => self.visit_f32x4_convert_i32x4_u(offset),
-            Operator::I32x4TruncSatF64x2SZero => self.visit_i32x4_trunc_sat_f64x2_s_zero(offset),
-            Operator::I32x4TruncSatF64x2UZero => self.visit_i32x4_trunc_sat_f64x2_u_zero(offset),
-            Operator::F64x2ConvertLowI32x4S => self.visit_f64x2_convert_low_i32x4_s(offset),
-            Operator::F64x2ConvertLowI32x4U => self.visit_f64x2_convert_low_i32x4_u(offset),
-            Operator::F32x4DemoteF64x2Zero => self.visit_f32x4_demote_f64x2_zero(offset),
-            Operator::F64x2PromoteLowF32x4 => self.visit_f64x2_promote_low_f32x4(offset),
-            Operator::I8x16RelaxedSwizzle => self.visit_i8x16_relaxed_swizzle(offset),
-            Operator::I32x4RelaxedTruncSatF32x4S => self.visit_i32x4_relaxed_trunc_sat_f32x4_s(offset),
-            Operator::I32x4RelaxedTruncSatF32x4U => self.visit_i32x4_relaxed_trunc_sat_f32x4_u(offset),
-            Operator::I32x4RelaxedTruncSatF64x2SZero => self.visit_i32x4_relaxed_trunc_sat_f64x2_s_zero(offset),
-            Operator::I32x4RelaxedTruncSatF64x2UZero => self.visit_i32x4_relaxed_trunc_sat_f64x2_u_zero(offset),
-            Operator::F32x4Fma => self.visit_f32x4_fma(offset),
-            Operator::F32x4Fms => self.visit_f32x4_fms(offset),
-            Operator::F64x2Fma => self.visit_f64x2_fma(offset),
-            Operator::F64x2Fms => self.visit_f64x2_fms(offset),
-            Operator::I8x16LaneSelect => self.visit_i8x16_laneselect(offset),
-            Operator::I16x8LaneSelect => self.visit_i16x8_laneselect(offset),
-            Operator::I32x4LaneSelect => self.visit_i32x4_laneselect(offset),
-            Operator::I64x2LaneSelect => self.visit_i64x2_laneselect(offset),
-            Operator::F32x4RelaxedMin => self.visit_f32x4_relaxed_min(offset),
-            Operator::F32x4RelaxedMax => self.visit_f32x4_relaxed_max(offset),
-            Operator::F64x2RelaxedMin => self.visit_f64x2_relaxed_min(offset),
-            Operator::F64x2RelaxedMax => self.visit_f64x2_relaxed_max(offset),
-=======
         macro_rules! visit_operator {
             ($($op:ident $({ $($arg:ident: $argty:ty),* })? => $visit:ident)*) => {
                 match op {
@@ -1780,568 +329,9 @@
                 }
             }
 
->>>>>>> c9facaa6
         }
         for_each_operator!(visit_operator)
     }
 
-<<<<<<< HEAD
-    fn visit_unreachable(&mut self, offset: usize) -> Self::Output;
-    fn visit_nop(&mut self, offset: usize) -> Self::Output;
-    fn visit_block(&mut self, offset: usize, ty: BlockType) -> Self::Output;
-    fn visit_loop(&mut self, offset: usize, ty: BlockType) -> Self::Output;
-    fn visit_if(&mut self, offset: usize, ty: BlockType) -> Self::Output;
-    fn visit_else(&mut self, offset: usize) -> Self::Output;
-    fn visit_try(&mut self, offset: usize, ty: BlockType) -> Self::Output;
-    fn visit_catch(&mut self, offset: usize, index: u32) -> Self::Output;
-    fn visit_throw(&mut self, offset: usize, index: u32) -> Self::Output;
-    fn visit_rethrow(&mut self, offset: usize, relative_depth: u32) -> Self::Output;
-    fn visit_delegate(&mut self, offset: usize, relative_depth: u32) -> Self::Output;
-    fn visit_catch_all(&mut self, offset: usize) -> Self::Output;
-    fn visit_end(&mut self, offset: usize) -> Self::Output;
-    fn visit_br(&mut self, offset: usize, relative_depth: u32) -> Self::Output;
-    fn visit_br_if(&mut self, offset: usize, relative_depth: u32) -> Self::Output;
-    fn visit_br_table(&mut self, offset: usize, table: &BrTable<'a>) -> Self::Output;
-    fn visit_return(&mut self, offset: usize) -> Self::Output;
-    fn visit_call(&mut self, offset: usize, function_index: u32) -> Self::Output;
-    fn visit_return_call(&mut self, offset: usize, function_index: u32) -> Self::Output;
-    fn visit_call_ref(&mut self, offset: usize) -> Self::Output;
-    fn visit_return_call_ref(&mut self, offset: usize) -> Self::Output;
-    fn visit_call_indirect(
-        &mut self,
-        offset: usize,
-        index: u32,
-        table_index: u32,
-        table_byte: u8,
-    ) -> Self::Output;
-    fn visit_return_call_indirect(
-        &mut self,
-        offset: usize,
-        index: u32,
-        table_index: u32,
-    ) -> Self::Output;
-    fn visit_drop(&mut self, offset: usize) -> Self::Output;
-    fn visit_select(&mut self, offset: usize) -> Self::Output;
-    fn visit_typed_select(&mut self, offset: usize, ty: ValType) -> Self::Output;
-    fn visit_ref_null(&mut self, offset: usize, ty: HeapType) -> Self::Output;
-    fn visit_ref_is_null(&mut self, offset: usize) -> Self::Output;
-    fn visit_ref_func(&mut self, offset: usize, function_index: u32) -> Self::Output;
-    fn visit_ref_as_non_null(&mut self, offset: usize) -> Self::Output;
-    fn visit_br_on_null(&mut self, offset: usize, relative_depth: u32) -> Self::Output;
-    fn visit_br_on_non_null(&mut self, offset: usize, relative_depth: u32) -> Self::Output;
-    fn visit_local_get(&mut self, offset: usize, local_index: u32) -> Self::Output;
-    fn visit_local_set(&mut self, offset: usize, local_index: u32) -> Self::Output;
-    fn visit_local_tee(&mut self, offset: usize, local_index: u32) -> Self::Output;
-    fn visit_global_get(&mut self, offset: usize, global_index: u32) -> Self::Output;
-    fn visit_global_set(&mut self, offset: usize, global_index: u32) -> Self::Output;
-    fn visit_table_get(&mut self, offset: usize, table: u32) -> Self::Output;
-    fn visit_table_set(&mut self, offset: usize, table: u32) -> Self::Output;
-    fn visit_table_init(&mut self, offset: usize, segment: u32, table: u32) -> Self::Output;
-    fn visit_elem_drop(&mut self, offset: usize, segment: u32) -> Self::Output;
-    fn visit_table_copy(&mut self, offset: usize, dst_table: u32, src_table: u32) -> Self::Output;
-    fn visit_table_grow(&mut self, offset: usize, table: u32) -> Self::Output;
-    fn visit_table_size(&mut self, offset: usize, table: u32) -> Self::Output;
-    fn visit_table_fill(&mut self, offset: usize, table: u32) -> Self::Output;
-    fn visit_i32_load(&mut self, offset: usize, memarg: MemArg) -> Self::Output;
-    fn visit_i64_load(&mut self, offset: usize, memarg: MemArg) -> Self::Output;
-    fn visit_f32_load(&mut self, offset: usize, memarg: MemArg) -> Self::Output;
-    fn visit_f64_load(&mut self, offset: usize, memarg: MemArg) -> Self::Output;
-    fn visit_i32_load8_s(&mut self, offset: usize, memarg: MemArg) -> Self::Output;
-    fn visit_i32_load8_u(&mut self, offset: usize, memarg: MemArg) -> Self::Output;
-    fn visit_i32_load16_s(&mut self, offset: usize, memarg: MemArg) -> Self::Output;
-    fn visit_i32_load16_u(&mut self, offset: usize, memarg: MemArg) -> Self::Output;
-    fn visit_i64_load8_s(&mut self, offset: usize, memarg: MemArg) -> Self::Output;
-    fn visit_i64_load8_u(&mut self, offset: usize, memarg: MemArg) -> Self::Output;
-    fn visit_i64_load16_s(&mut self, offset: usize, memarg: MemArg) -> Self::Output;
-    fn visit_i64_load16_u(&mut self, offset: usize, memarg: MemArg) -> Self::Output;
-    fn visit_i64_load32_s(&mut self, offset: usize, memarg: MemArg) -> Self::Output;
-    fn visit_i64_load32_u(&mut self, offset: usize, memarg: MemArg) -> Self::Output;
-    fn visit_i32_store(&mut self, offset: usize, memarg: MemArg) -> Self::Output;
-    fn visit_i64_store(&mut self, offset: usize, memarg: MemArg) -> Self::Output;
-    fn visit_f32_store(&mut self, offset: usize, memarg: MemArg) -> Self::Output;
-    fn visit_f64_store(&mut self, offset: usize, memarg: MemArg) -> Self::Output;
-    fn visit_i32_store8(&mut self, offset: usize, memarg: MemArg) -> Self::Output;
-    fn visit_i32_store16(&mut self, offset: usize, memarg: MemArg) -> Self::Output;
-    fn visit_i64_store8(&mut self, offset: usize, memarg: MemArg) -> Self::Output;
-    fn visit_i64_store16(&mut self, offset: usize, memarg: MemArg) -> Self::Output;
-    fn visit_i64_store32(&mut self, offset: usize, memarg: MemArg) -> Self::Output;
-    fn visit_memory_size(&mut self, offset: usize, mem: u32, mem_byte: u8) -> Self::Output;
-    fn visit_memory_grow(&mut self, offset: usize, mem: u32, mem_byte: u8) -> Self::Output;
-    fn visit_memory_init(&mut self, offset: usize, segment: u32, mem: u32) -> Self::Output;
-    fn visit_data_drop(&mut self, offset: usize, segment: u32) -> Self::Output;
-    fn visit_memory_copy(&mut self, offset: usize, dst: u32, src: u32) -> Self::Output;
-    fn visit_memory_fill(&mut self, offset: usize, mem: u32) -> Self::Output;
-    fn visit_i32_const(&mut self, offset: usize, value: i32) -> Self::Output;
-    fn visit_i64_const(&mut self, offset: usize, value: i64) -> Self::Output;
-    fn visit_f32_const(&mut self, offset: usize, value: Ieee32) -> Self::Output;
-    fn visit_f64_const(&mut self, offset: usize, value: Ieee64) -> Self::Output;
-    fn visit_i32_eqz(&mut self, offset: usize) -> Self::Output;
-    fn visit_i32_eq(&mut self, offset: usize) -> Self::Output;
-    fn visit_i32_ne(&mut self, offset: usize) -> Self::Output;
-    fn visit_i32_lt_s(&mut self, offset: usize) -> Self::Output;
-    fn visit_i32_lt_u(&mut self, offset: usize) -> Self::Output;
-    fn visit_i32_gt_s(&mut self, offset: usize) -> Self::Output;
-    fn visit_i32_gt_u(&mut self, offset: usize) -> Self::Output;
-    fn visit_i32_le_s(&mut self, offset: usize) -> Self::Output;
-    fn visit_i32_le_u(&mut self, offset: usize) -> Self::Output;
-    fn visit_i32_ge_s(&mut self, offset: usize) -> Self::Output;
-    fn visit_i32_ge_u(&mut self, offset: usize) -> Self::Output;
-    fn visit_i64_eqz(&mut self, offset: usize) -> Self::Output;
-    fn visit_i64_eq(&mut self, offset: usize) -> Self::Output;
-    fn visit_i64_ne(&mut self, offset: usize) -> Self::Output;
-    fn visit_i64_lt_s(&mut self, offset: usize) -> Self::Output;
-    fn visit_i64_lt_u(&mut self, offset: usize) -> Self::Output;
-    fn visit_i64_gt_s(&mut self, offset: usize) -> Self::Output;
-    fn visit_i64_gt_u(&mut self, offset: usize) -> Self::Output;
-    fn visit_i64_le_s(&mut self, offset: usize) -> Self::Output;
-    fn visit_i64_le_u(&mut self, offset: usize) -> Self::Output;
-    fn visit_i64_ge_s(&mut self, offset: usize) -> Self::Output;
-    fn visit_i64_ge_u(&mut self, offset: usize) -> Self::Output;
-    fn visit_f32_eq(&mut self, offset: usize) -> Self::Output;
-    fn visit_f32_ne(&mut self, offset: usize) -> Self::Output;
-    fn visit_f32_lt(&mut self, offset: usize) -> Self::Output;
-    fn visit_f32_gt(&mut self, offset: usize) -> Self::Output;
-    fn visit_f32_le(&mut self, offset: usize) -> Self::Output;
-    fn visit_f32_ge(&mut self, offset: usize) -> Self::Output;
-    fn visit_f64_eq(&mut self, offset: usize) -> Self::Output;
-    fn visit_f64_ne(&mut self, offset: usize) -> Self::Output;
-    fn visit_f64_lt(&mut self, offset: usize) -> Self::Output;
-    fn visit_f64_gt(&mut self, offset: usize) -> Self::Output;
-    fn visit_f64_le(&mut self, offset: usize) -> Self::Output;
-    fn visit_f64_ge(&mut self, offset: usize) -> Self::Output;
-    fn visit_i32_clz(&mut self, offset: usize) -> Self::Output;
-    fn visit_i32_ctz(&mut self, offset: usize) -> Self::Output;
-    fn visit_i32_popcnt(&mut self, offset: usize) -> Self::Output;
-    fn visit_i32_add(&mut self, offset: usize) -> Self::Output;
-    fn visit_i32_sub(&mut self, offset: usize) -> Self::Output;
-    fn visit_i32_mul(&mut self, offset: usize) -> Self::Output;
-    fn visit_i32_div_s(&mut self, offset: usize) -> Self::Output;
-    fn visit_i32_div_u(&mut self, offset: usize) -> Self::Output;
-    fn visit_i32_rem_s(&mut self, offset: usize) -> Self::Output;
-    fn visit_i32_rem_u(&mut self, offset: usize) -> Self::Output;
-    fn visit_i32_and(&mut self, offset: usize) -> Self::Output;
-    fn visit_i32_or(&mut self, offset: usize) -> Self::Output;
-    fn visit_i32_xor(&mut self, offset: usize) -> Self::Output;
-    fn visit_i32_shl(&mut self, offset: usize) -> Self::Output;
-    fn visit_i32_shr_s(&mut self, offset: usize) -> Self::Output;
-    fn visit_i32_shr_u(&mut self, offset: usize) -> Self::Output;
-    fn visit_i32_rotl(&mut self, offset: usize) -> Self::Output;
-    fn visit_i32_rotr(&mut self, offset: usize) -> Self::Output;
-    fn visit_i64_clz(&mut self, offset: usize) -> Self::Output;
-    fn visit_i64_ctz(&mut self, offset: usize) -> Self::Output;
-    fn visit_i64_popcnt(&mut self, offset: usize) -> Self::Output;
-    fn visit_i64_add(&mut self, offset: usize) -> Self::Output;
-    fn visit_i64_sub(&mut self, offset: usize) -> Self::Output;
-    fn visit_i64_mul(&mut self, offset: usize) -> Self::Output;
-    fn visit_i64_div_s(&mut self, offset: usize) -> Self::Output;
-    fn visit_i64_div_u(&mut self, offset: usize) -> Self::Output;
-    fn visit_i64_rem_s(&mut self, offset: usize) -> Self::Output;
-    fn visit_i64_rem_u(&mut self, offset: usize) -> Self::Output;
-    fn visit_i64_and(&mut self, offset: usize) -> Self::Output;
-    fn visit_i64_or(&mut self, offset: usize) -> Self::Output;
-    fn visit_i64_xor(&mut self, offset: usize) -> Self::Output;
-    fn visit_i64_shl(&mut self, offset: usize) -> Self::Output;
-    fn visit_i64_shr_s(&mut self, offset: usize) -> Self::Output;
-    fn visit_i64_shr_u(&mut self, offset: usize) -> Self::Output;
-    fn visit_i64_rotl(&mut self, offset: usize) -> Self::Output;
-    fn visit_i64_rotr(&mut self, offset: usize) -> Self::Output;
-    fn visit_f32_abs(&mut self, offset: usize) -> Self::Output;
-    fn visit_f32_neg(&mut self, offset: usize) -> Self::Output;
-    fn visit_f32_ceil(&mut self, offset: usize) -> Self::Output;
-    fn visit_f32_floor(&mut self, offset: usize) -> Self::Output;
-    fn visit_f32_trunc(&mut self, offset: usize) -> Self::Output;
-    fn visit_f32_nearest(&mut self, offset: usize) -> Self::Output;
-    fn visit_f32_sqrt(&mut self, offset: usize) -> Self::Output;
-    fn visit_f32_add(&mut self, offset: usize) -> Self::Output;
-    fn visit_f32_sub(&mut self, offset: usize) -> Self::Output;
-    fn visit_f32_mul(&mut self, offset: usize) -> Self::Output;
-    fn visit_f32_div(&mut self, offset: usize) -> Self::Output;
-    fn visit_f32_min(&mut self, offset: usize) -> Self::Output;
-    fn visit_f32_max(&mut self, offset: usize) -> Self::Output;
-    fn visit_f32_copysign(&mut self, offset: usize) -> Self::Output;
-    fn visit_f64_abs(&mut self, offset: usize) -> Self::Output;
-    fn visit_f64_neg(&mut self, offset: usize) -> Self::Output;
-    fn visit_f64_ceil(&mut self, offset: usize) -> Self::Output;
-    fn visit_f64_floor(&mut self, offset: usize) -> Self::Output;
-    fn visit_f64_trunc(&mut self, offset: usize) -> Self::Output;
-    fn visit_f64_nearest(&mut self, offset: usize) -> Self::Output;
-    fn visit_f64_sqrt(&mut self, offset: usize) -> Self::Output;
-    fn visit_f64_add(&mut self, offset: usize) -> Self::Output;
-    fn visit_f64_sub(&mut self, offset: usize) -> Self::Output;
-    fn visit_f64_mul(&mut self, offset: usize) -> Self::Output;
-    fn visit_f64_div(&mut self, offset: usize) -> Self::Output;
-    fn visit_f64_min(&mut self, offset: usize) -> Self::Output;
-    fn visit_f64_max(&mut self, offset: usize) -> Self::Output;
-    fn visit_f64_copysign(&mut self, offset: usize) -> Self::Output;
-    fn visit_i32_wrap_i64(&mut self, offset: usize) -> Self::Output;
-    fn visit_i32_trunc_f32s(&mut self, offset: usize) -> Self::Output;
-    fn visit_i32_trunc_f32u(&mut self, offset: usize) -> Self::Output;
-    fn visit_i32_trunc_f64s(&mut self, offset: usize) -> Self::Output;
-    fn visit_i32_trunc_f64u(&mut self, offset: usize) -> Self::Output;
-    fn visit_i64_extend_i32s(&mut self, offset: usize) -> Self::Output;
-    fn visit_i64_extend_i32u(&mut self, offset: usize) -> Self::Output;
-    fn visit_i64_trunc_f32s(&mut self, offset: usize) -> Self::Output;
-    fn visit_i64_trunc_f32u(&mut self, offset: usize) -> Self::Output;
-    fn visit_i64_trunc_f64s(&mut self, offset: usize) -> Self::Output;
-    fn visit_i64_trunc_f64u(&mut self, offset: usize) -> Self::Output;
-    fn visit_f32_convert_i32s(&mut self, offset: usize) -> Self::Output;
-    fn visit_f32_convert_i32u(&mut self, offset: usize) -> Self::Output;
-    fn visit_f32_convert_i64s(&mut self, offset: usize) -> Self::Output;
-    fn visit_f32_convert_i64u(&mut self, offset: usize) -> Self::Output;
-    fn visit_f32_demote_f64(&mut self, offset: usize) -> Self::Output;
-    fn visit_f64_convert_i32_s(&mut self, offset: usize) -> Self::Output;
-    fn visit_f64_convert_i32_u(&mut self, offset: usize) -> Self::Output;
-    fn visit_f64_convert_i64_s(&mut self, offset: usize) -> Self::Output;
-    fn visit_f64_convert_i64_u(&mut self, offset: usize) -> Self::Output;
-    fn visit_f64_promote_f32(&mut self, offset: usize) -> Self::Output;
-    fn visit_i32_reinterpret_f32(&mut self, offset: usize) -> Self::Output;
-    fn visit_i64_reinterpret_f64(&mut self, offset: usize) -> Self::Output;
-    fn visit_f32_reinterpret_i32(&mut self, offset: usize) -> Self::Output;
-    fn visit_f64_reinterpret_i64(&mut self, offset: usize) -> Self::Output;
-    fn visit_i32_extend8_s(&mut self, offset: usize) -> Self::Output;
-    fn visit_i32_extend16_s(&mut self, offset: usize) -> Self::Output;
-    fn visit_i64_extend8_s(&mut self, offset: usize) -> Self::Output;
-    fn visit_i64_extend16_s(&mut self, offset: usize) -> Self::Output;
-    fn visit_i64_extend32_s(&mut self, offset: usize) -> Self::Output;
-    fn visit_i32_trunc_sat_f32_s(&mut self, offset: usize) -> Self::Output;
-    fn visit_i32_trunc_sat_f32_u(&mut self, offset: usize) -> Self::Output;
-    fn visit_i32_trunc_sat_f64_s(&mut self, offset: usize) -> Self::Output;
-    fn visit_i32_trunc_sat_f64_u(&mut self, offset: usize) -> Self::Output;
-    fn visit_i64_trunc_sat_f32_s(&mut self, offset: usize) -> Self::Output;
-    fn visit_i64_trunc_sat_f32_u(&mut self, offset: usize) -> Self::Output;
-    fn visit_i64_trunc_sat_f64_s(&mut self, offset: usize) -> Self::Output;
-    fn visit_i64_trunc_sat_f64_u(&mut self, offset: usize) -> Self::Output;
-    fn visit_memory_atomic_notify(&mut self, offset: usize, memarg: MemArg) -> Self::Output;
-    fn visit_memory_atomic_wait32(&mut self, offset: usize, memarg: MemArg) -> Self::Output;
-    fn visit_memory_atomic_wait64(&mut self, offset: usize, memarg: MemArg) -> Self::Output;
-    fn visit_atomic_fence(&mut self, offset: usize, flags: u8) -> Self::Output;
-    fn visit_i32_atomic_load(&mut self, offset: usize, memarg: MemArg) -> Self::Output;
-    fn visit_i64_atomic_load(&mut self, offset: usize, memarg: MemArg) -> Self::Output;
-    fn visit_i32_atomic_load8_u(&mut self, offset: usize, memarg: MemArg) -> Self::Output;
-    fn visit_i32_atomic_load16_u(&mut self, offset: usize, memarg: MemArg) -> Self::Output;
-    fn visit_i64_atomic_load8_u(&mut self, offset: usize, memarg: MemArg) -> Self::Output;
-    fn visit_i64_atomic_load16_u(&mut self, offset: usize, memarg: MemArg) -> Self::Output;
-    fn visit_i64_atomic_load32_u(&mut self, offset: usize, memarg: MemArg) -> Self::Output;
-    fn visit_i32_atomic_store(&mut self, offset: usize, memarg: MemArg) -> Self::Output;
-    fn visit_i64_atomic_store(&mut self, offset: usize, memarg: MemArg) -> Self::Output;
-    fn visit_i32_atomic_store8(&mut self, offset: usize, memarg: MemArg) -> Self::Output;
-    fn visit_i32_atomic_store16(&mut self, offset: usize, memarg: MemArg) -> Self::Output;
-    fn visit_i64_atomic_store8(&mut self, offset: usize, memarg: MemArg) -> Self::Output;
-    fn visit_i64_atomic_store16(&mut self, offset: usize, memarg: MemArg) -> Self::Output;
-    fn visit_i64_atomic_store32(&mut self, offset: usize, memarg: MemArg) -> Self::Output;
-
-    fn visit_i32_atomic_rmw_add(&mut self, offset: usize, memarg: MemArg) -> Self::Output;
-    fn visit_i64_atomic_rmw_add(&mut self, offset: usize, memarg: MemArg) -> Self::Output;
-    fn visit_i32_atomic_rmw8_add_u(&mut self, offset: usize, memarg: MemArg) -> Self::Output;
-    fn visit_i32_atomic_rmw16_add_u(&mut self, offset: usize, memarg: MemArg) -> Self::Output;
-    fn visit_i64_atomic_rmw8_add_u(&mut self, offset: usize, memarg: MemArg) -> Self::Output;
-    fn visit_i64_atomic_rmw16_add_u(&mut self, offset: usize, memarg: MemArg) -> Self::Output;
-    fn visit_i64_atomic_rmw32_add_u(&mut self, offset: usize, memarg: MemArg) -> Self::Output;
-
-    fn visit_i32_atomic_rmw_sub(&mut self, offset: usize, memarg: MemArg) -> Self::Output;
-    fn visit_i64_atomic_rmw_sub(&mut self, offset: usize, memarg: MemArg) -> Self::Output;
-    fn visit_i32_atomic_rmw8_sub_u(&mut self, offset: usize, memarg: MemArg) -> Self::Output;
-    fn visit_i32_atomic_rmw16_sub_u(&mut self, offset: usize, memarg: MemArg) -> Self::Output;
-    fn visit_i64_atomic_rmw8_sub_u(&mut self, offset: usize, memarg: MemArg) -> Self::Output;
-    fn visit_i64_atomic_rmw16_sub_u(&mut self, offset: usize, memarg: MemArg) -> Self::Output;
-    fn visit_i64_atomic_rmw32_sub_u(&mut self, offset: usize, memarg: MemArg) -> Self::Output;
-
-    fn visit_i32_atomic_rmw_and(&mut self, offset: usize, memarg: MemArg) -> Self::Output;
-    fn visit_i64_atomic_rmw_and(&mut self, offset: usize, memarg: MemArg) -> Self::Output;
-    fn visit_i32_atomic_rmw8_and_u(&mut self, offset: usize, memarg: MemArg) -> Self::Output;
-    fn visit_i32_atomic_rmw16_and_u(&mut self, offset: usize, memarg: MemArg) -> Self::Output;
-    fn visit_i64_atomic_rmw8_and_u(&mut self, offset: usize, memarg: MemArg) -> Self::Output;
-    fn visit_i64_atomic_rmw16_and_u(&mut self, offset: usize, memarg: MemArg) -> Self::Output;
-    fn visit_i64_atomic_rmw32_and_u(&mut self, offset: usize, memarg: MemArg) -> Self::Output;
-
-    fn visit_i32_atomic_rmw_or(&mut self, offset: usize, memarg: MemArg) -> Self::Output;
-    fn visit_i64_atomic_rmw_or(&mut self, offset: usize, memarg: MemArg) -> Self::Output;
-    fn visit_i32_atomic_rmw8_or_u(&mut self, offset: usize, memarg: MemArg) -> Self::Output;
-    fn visit_i32_atomic_rmw16_or_u(&mut self, offset: usize, memarg: MemArg) -> Self::Output;
-    fn visit_i64_atomic_rmw8_or_u(&mut self, offset: usize, memarg: MemArg) -> Self::Output;
-    fn visit_i64_atomic_rmw16_or_u(&mut self, offset: usize, memarg: MemArg) -> Self::Output;
-    fn visit_i64_atomic_rmw32_or_u(&mut self, offset: usize, memarg: MemArg) -> Self::Output;
-
-    fn visit_i32_atomic_rmw_xor(&mut self, offset: usize, memarg: MemArg) -> Self::Output;
-    fn visit_i64_atomic_rmw_xor(&mut self, offset: usize, memarg: MemArg) -> Self::Output;
-    fn visit_i32_atomic_rmw8_xor_u(&mut self, offset: usize, memarg: MemArg) -> Self::Output;
-    fn visit_i32_atomic_rmw16_xor_u(&mut self, offset: usize, memarg: MemArg) -> Self::Output;
-    fn visit_i64_atomic_rmw8_xor_u(&mut self, offset: usize, memarg: MemArg) -> Self::Output;
-    fn visit_i64_atomic_rmw16_xor_u(&mut self, offset: usize, memarg: MemArg) -> Self::Output;
-    fn visit_i64_atomic_rmw32_xor_u(&mut self, offset: usize, memarg: MemArg) -> Self::Output;
-
-    fn visit_i32_atomic_rmw_xchg(&mut self, offset: usize, memarg: MemArg) -> Self::Output;
-    fn visit_i64_atomic_rmw_xchg(&mut self, offset: usize, memarg: MemArg) -> Self::Output;
-    fn visit_i32_atomic_rmw8_xchg_u(&mut self, offset: usize, memarg: MemArg) -> Self::Output;
-    fn visit_i32_atomic_rmw16_xchg_u(&mut self, offset: usize, memarg: MemArg) -> Self::Output;
-    fn visit_i64_atomic_rmw8_xchg_u(&mut self, offset: usize, memarg: MemArg) -> Self::Output;
-    fn visit_i64_atomic_rmw16_xchg_u(&mut self, offset: usize, memarg: MemArg) -> Self::Output;
-    fn visit_i64_atomic_rmw32_xchg_u(&mut self, offset: usize, memarg: MemArg) -> Self::Output;
-
-    fn visit_i32_atomic_rmw_cmpxchg(&mut self, offset: usize, memarg: MemArg) -> Self::Output;
-    fn visit_i64_atomic_rmw_cmpxchg(&mut self, offset: usize, memarg: MemArg) -> Self::Output;
-    fn visit_i32_atomic_rmw8_cmpxchg_u(&mut self, offset: usize, memarg: MemArg) -> Self::Output;
-    fn visit_i32_atomic_rmw16_cmpxchg_u(&mut self, offset: usize, memarg: MemArg) -> Self::Output;
-    fn visit_i64_atomic_rmw8_cmpxchg_u(&mut self, offset: usize, memarg: MemArg) -> Self::Output;
-    fn visit_i64_atomic_rmw16_cmpxchg_u(&mut self, offset: usize, memarg: MemArg) -> Self::Output;
-    fn visit_i64_atomic_rmw32_cmpxchg_u(&mut self, offset: usize, memarg: MemArg) -> Self::Output;
-
-    fn visit_v128_load(&mut self, offset: usize, memarg: MemArg) -> Self::Output;
-    fn visit_v128_load8x8_s(&mut self, offset: usize, memarg: MemArg) -> Self::Output;
-    fn visit_v128_load8x8_u(&mut self, offset: usize, memarg: MemArg) -> Self::Output;
-    fn visit_v128_load16x4_s(&mut self, offset: usize, memarg: MemArg) -> Self::Output;
-    fn visit_v128_load16x4_u(&mut self, offset: usize, memarg: MemArg) -> Self::Output;
-    fn visit_v128_load32x2_s(&mut self, offset: usize, memarg: MemArg) -> Self::Output;
-    fn visit_v128_load32x2_u(&mut self, offset: usize, memarg: MemArg) -> Self::Output;
-    fn visit_v128_load8_splat(&mut self, offset: usize, memarg: MemArg) -> Self::Output;
-    fn visit_v128_load16_splat(&mut self, offset: usize, memarg: MemArg) -> Self::Output;
-    fn visit_v128_load32_splat(&mut self, offset: usize, memarg: MemArg) -> Self::Output;
-    fn visit_v128_load64_splat(&mut self, offset: usize, memarg: MemArg) -> Self::Output;
-    fn visit_v128_load32_zero(&mut self, offset: usize, memarg: MemArg) -> Self::Output;
-    fn visit_v128_load64_zero(&mut self, offset: usize, memarg: MemArg) -> Self::Output;
-    fn visit_v128_store(&mut self, offset: usize, memarg: MemArg) -> Self::Output;
-    fn visit_v128_load8_lane(&mut self, offset: usize, memarg: MemArg, lane: u8) -> Self::Output;
-    fn visit_v128_load16_lane(&mut self, offset: usize, memarg: MemArg, lane: u8) -> Self::Output;
-    fn visit_v128_load32_lane(&mut self, offset: usize, memarg: MemArg, lane: u8) -> Self::Output;
-    fn visit_v128_load64_lane(&mut self, offset: usize, memarg: MemArg, lane: u8) -> Self::Output;
-    fn visit_v128_store8_lane(&mut self, offset: usize, memarg: MemArg, lane: u8) -> Self::Output;
-    fn visit_v128_store16_lane(&mut self, offset: usize, memarg: MemArg, lane: u8) -> Self::Output;
-    fn visit_v128_store32_lane(&mut self, offset: usize, memarg: MemArg, lane: u8) -> Self::Output;
-    fn visit_v128_store64_lane(&mut self, offset: usize, memarg: MemArg, lane: u8) -> Self::Output;
-
-    fn visit_v128_const(&mut self, offset: usize, value: V128) -> Self::Output;
-    fn visit_i8x16_shuffle(&mut self, offset: usize, lanes: [u8; 16]) -> Self::Output;
-    fn visit_i8x16_extract_lane_s(&mut self, offset: usize, lane: u8) -> Self::Output;
-    fn visit_i8x16_extract_lane_u(&mut self, offset: usize, lane: u8) -> Self::Output;
-    fn visit_i8x16_replace_lane(&mut self, offset: usize, lane: u8) -> Self::Output;
-    fn visit_i16x8_extract_lane_s(&mut self, offset: usize, lane: u8) -> Self::Output;
-    fn visit_i16x8_extract_lane_u(&mut self, offset: usize, lane: u8) -> Self::Output;
-    fn visit_i16x8_replace_lane(&mut self, offset: usize, lane: u8) -> Self::Output;
-    fn visit_i32x4_extract_lane(&mut self, offset: usize, lane: u8) -> Self::Output;
-    fn visit_i32x4_replace_lane(&mut self, offset: usize, lane: u8) -> Self::Output;
-    fn visit_i64x2_extract_lane(&mut self, offset: usize, lane: u8) -> Self::Output;
-    fn visit_i64x2_replace_lane(&mut self, offset: usize, lane: u8) -> Self::Output;
-    fn visit_f32x4_extract_lane(&mut self, offset: usize, lane: u8) -> Self::Output;
-    fn visit_f32x4_replace_lane(&mut self, offset: usize, lane: u8) -> Self::Output;
-    fn visit_f64x2_extract_lane(&mut self, offset: usize, lane: u8) -> Self::Output;
-    fn visit_f64x2_replace_lane(&mut self, offset: usize, lane: u8) -> Self::Output;
-
-    fn visit_i8x16_swizzle(&mut self, offset: usize) -> Self::Output;
-    fn visit_i8x16_splat(&mut self, offset: usize) -> Self::Output;
-    fn visit_i16x8_splat(&mut self, offset: usize) -> Self::Output;
-    fn visit_i32x4_splat(&mut self, offset: usize) -> Self::Output;
-    fn visit_i64x2_splat(&mut self, offset: usize) -> Self::Output;
-    fn visit_f32x4_splat(&mut self, offset: usize) -> Self::Output;
-    fn visit_f64x2_splat(&mut self, offset: usize) -> Self::Output;
-    fn visit_i8x16_eq(&mut self, offset: usize) -> Self::Output;
-    fn visit_i8x16_ne(&mut self, offset: usize) -> Self::Output;
-    fn visit_i8x16_lt_s(&mut self, offset: usize) -> Self::Output;
-    fn visit_i8x16_lt_u(&mut self, offset: usize) -> Self::Output;
-    fn visit_i8x16_gt_s(&mut self, offset: usize) -> Self::Output;
-    fn visit_i8x16_gt_u(&mut self, offset: usize) -> Self::Output;
-    fn visit_i8x16_le_s(&mut self, offset: usize) -> Self::Output;
-    fn visit_i8x16_le_u(&mut self, offset: usize) -> Self::Output;
-    fn visit_i8x16_ge_s(&mut self, offset: usize) -> Self::Output;
-    fn visit_i8x16_ge_u(&mut self, offset: usize) -> Self::Output;
-    fn visit_i16x8_eq(&mut self, offset: usize) -> Self::Output;
-    fn visit_i16x8_ne(&mut self, offset: usize) -> Self::Output;
-    fn visit_i16x8_lt_s(&mut self, offset: usize) -> Self::Output;
-    fn visit_i16x8_lt_u(&mut self, offset: usize) -> Self::Output;
-    fn visit_i16x8_gt_s(&mut self, offset: usize) -> Self::Output;
-    fn visit_i16x8_gt_u(&mut self, offset: usize) -> Self::Output;
-    fn visit_i16x8_le_s(&mut self, offset: usize) -> Self::Output;
-    fn visit_i16x8_le_u(&mut self, offset: usize) -> Self::Output;
-    fn visit_i16x8_ge_s(&mut self, offset: usize) -> Self::Output;
-    fn visit_i16x8_ge_u(&mut self, offset: usize) -> Self::Output;
-    fn visit_i32x4_eq(&mut self, offset: usize) -> Self::Output;
-    fn visit_i32x4_ne(&mut self, offset: usize) -> Self::Output;
-    fn visit_i32x4_lt_s(&mut self, offset: usize) -> Self::Output;
-    fn visit_i32x4_lt_u(&mut self, offset: usize) -> Self::Output;
-    fn visit_i32x4_gt_s(&mut self, offset: usize) -> Self::Output;
-    fn visit_i32x4_gt_u(&mut self, offset: usize) -> Self::Output;
-    fn visit_i32x4_le_s(&mut self, offset: usize) -> Self::Output;
-    fn visit_i32x4_le_u(&mut self, offset: usize) -> Self::Output;
-    fn visit_i32x4_ge_s(&mut self, offset: usize) -> Self::Output;
-    fn visit_i32x4_ge_u(&mut self, offset: usize) -> Self::Output;
-    fn visit_i64x2_eq(&mut self, offset: usize) -> Self::Output;
-    fn visit_i64x2_ne(&mut self, offset: usize) -> Self::Output;
-    fn visit_i64x2_lt_s(&mut self, offset: usize) -> Self::Output;
-    fn visit_i64x2_gt_s(&mut self, offset: usize) -> Self::Output;
-    fn visit_i64x2_le_s(&mut self, offset: usize) -> Self::Output;
-    fn visit_i64x2_ge_s(&mut self, offset: usize) -> Self::Output;
-    fn visit_f32x4_eq(&mut self, offset: usize) -> Self::Output;
-    fn visit_f32x4_ne(&mut self, offset: usize) -> Self::Output;
-    fn visit_f32x4_lt(&mut self, offset: usize) -> Self::Output;
-    fn visit_f32x4_gt(&mut self, offset: usize) -> Self::Output;
-    fn visit_f32x4_le(&mut self, offset: usize) -> Self::Output;
-    fn visit_f32x4_ge(&mut self, offset: usize) -> Self::Output;
-    fn visit_f64x2_eq(&mut self, offset: usize) -> Self::Output;
-    fn visit_f64x2_ne(&mut self, offset: usize) -> Self::Output;
-    fn visit_f64x2_lt(&mut self, offset: usize) -> Self::Output;
-    fn visit_f64x2_gt(&mut self, offset: usize) -> Self::Output;
-    fn visit_f64x2_le(&mut self, offset: usize) -> Self::Output;
-    fn visit_f64x2_ge(&mut self, offset: usize) -> Self::Output;
-    fn visit_v128_not(&mut self, offset: usize) -> Self::Output;
-    fn visit_v128_and(&mut self, offset: usize) -> Self::Output;
-    fn visit_v128_andnot(&mut self, offset: usize) -> Self::Output;
-    fn visit_v128_or(&mut self, offset: usize) -> Self::Output;
-    fn visit_v128_xor(&mut self, offset: usize) -> Self::Output;
-    fn visit_v128_bitselect(&mut self, offset: usize) -> Self::Output;
-    fn visit_v128_any_true(&mut self, offset: usize) -> Self::Output;
-    fn visit_i8x16_abs(&mut self, offset: usize) -> Self::Output;
-    fn visit_i8x16_neg(&mut self, offset: usize) -> Self::Output;
-    fn visit_i8x16_popcnt(&mut self, offset: usize) -> Self::Output;
-    fn visit_i8x16_all_true(&mut self, offset: usize) -> Self::Output;
-    fn visit_i8x16_bitmask(&mut self, offset: usize) -> Self::Output;
-    fn visit_i8x16_narrow_i16x8_s(&mut self, offset: usize) -> Self::Output;
-    fn visit_i8x16_narrow_i16x8_u(&mut self, offset: usize) -> Self::Output;
-    fn visit_i8x16_shl(&mut self, offset: usize) -> Self::Output;
-    fn visit_i8x16_shr_s(&mut self, offset: usize) -> Self::Output;
-    fn visit_i8x16_shr_u(&mut self, offset: usize) -> Self::Output;
-    fn visit_i8x16_add(&mut self, offset: usize) -> Self::Output;
-    fn visit_i8x16_add_sat_s(&mut self, offset: usize) -> Self::Output;
-    fn visit_i8x16_add_sat_u(&mut self, offset: usize) -> Self::Output;
-    fn visit_i8x16_sub(&mut self, offset: usize) -> Self::Output;
-    fn visit_i8x16_sub_sat_s(&mut self, offset: usize) -> Self::Output;
-    fn visit_i8x16_sub_sat_u(&mut self, offset: usize) -> Self::Output;
-    fn visit_i8x16_min_s(&mut self, offset: usize) -> Self::Output;
-    fn visit_i8x16_min_u(&mut self, offset: usize) -> Self::Output;
-    fn visit_i8x16_max_s(&mut self, offset: usize) -> Self::Output;
-    fn visit_i8x16_max_u(&mut self, offset: usize) -> Self::Output;
-    fn visit_i8x16_avgr_u(&mut self, offset: usize) -> Self::Output;
-    fn visit_i16x8_extadd_pairwise_i8x16_s(&mut self, offset: usize) -> Self::Output;
-    fn visit_i16x8_extadd_pairwise_i8x16_u(&mut self, offset: usize) -> Self::Output;
-    fn visit_i16x8_abs(&mut self, offset: usize) -> Self::Output;
-    fn visit_i16x8_neg(&mut self, offset: usize) -> Self::Output;
-    fn visit_i16x8_q15mulr_sat_s(&mut self, offset: usize) -> Self::Output;
-    fn visit_i16x8_all_true(&mut self, offset: usize) -> Self::Output;
-    fn visit_i16x8_bitmask(&mut self, offset: usize) -> Self::Output;
-    fn visit_i16x8_narrow_i32x4_s(&mut self, offset: usize) -> Self::Output;
-    fn visit_i16x8_narrow_i32x4_u(&mut self, offset: usize) -> Self::Output;
-    fn visit_i16x8_extend_low_i8x16_s(&mut self, offset: usize) -> Self::Output;
-    fn visit_i16x8_extend_high_i8x16_s(&mut self, offset: usize) -> Self::Output;
-    fn visit_i16x8_extend_low_i8x16_u(&mut self, offset: usize) -> Self::Output;
-    fn visit_i16x8_extend_high_i8x16_u(&mut self, offset: usize) -> Self::Output;
-    fn visit_i16x8_shl(&mut self, offset: usize) -> Self::Output;
-    fn visit_i16x8_shr_s(&mut self, offset: usize) -> Self::Output;
-    fn visit_i16x8_shr_u(&mut self, offset: usize) -> Self::Output;
-    fn visit_i16x8_add(&mut self, offset: usize) -> Self::Output;
-    fn visit_i16x8_add_sat_s(&mut self, offset: usize) -> Self::Output;
-    fn visit_i16x8_add_sat_u(&mut self, offset: usize) -> Self::Output;
-    fn visit_i16x8_sub(&mut self, offset: usize) -> Self::Output;
-    fn visit_i16x8_sub_sat_s(&mut self, offset: usize) -> Self::Output;
-    fn visit_i16x8_sub_sat_u(&mut self, offset: usize) -> Self::Output;
-    fn visit_i16x8_mul(&mut self, offset: usize) -> Self::Output;
-    fn visit_i16x8_min_s(&mut self, offset: usize) -> Self::Output;
-    fn visit_i16x8_min_u(&mut self, offset: usize) -> Self::Output;
-    fn visit_i16x8_max_s(&mut self, offset: usize) -> Self::Output;
-    fn visit_i16x8_max_u(&mut self, offset: usize) -> Self::Output;
-    fn visit_i16x8_avgr_u(&mut self, offset: usize) -> Self::Output;
-    fn visit_i16x8_extmul_low_i8x16_s(&mut self, offset: usize) -> Self::Output;
-    fn visit_i16x8_extmul_high_i8x16_s(&mut self, offset: usize) -> Self::Output;
-    fn visit_i16x8_extmul_low_i8x16_u(&mut self, offset: usize) -> Self::Output;
-    fn visit_i16x8_extmul_high_i8x16_u(&mut self, offset: usize) -> Self::Output;
-    fn visit_i32x4_extadd_pairwise_i16x8_s(&mut self, offset: usize) -> Self::Output;
-    fn visit_i32x4_extadd_pairwise_i16x8_u(&mut self, offset: usize) -> Self::Output;
-    fn visit_i32x4_abs(&mut self, offset: usize) -> Self::Output;
-    fn visit_i32x4_neg(&mut self, offset: usize) -> Self::Output;
-    fn visit_i32x4_all_true(&mut self, offset: usize) -> Self::Output;
-    fn visit_i32x4_bitmask(&mut self, offset: usize) -> Self::Output;
-    fn visit_i32x4_extend_low_i16x8_s(&mut self, offset: usize) -> Self::Output;
-    fn visit_i32x4_extend_high_i16x8_s(&mut self, offset: usize) -> Self::Output;
-    fn visit_i32x4_extend_low_i16x8_u(&mut self, offset: usize) -> Self::Output;
-    fn visit_i32x4_extend_high_i16x8_u(&mut self, offset: usize) -> Self::Output;
-    fn visit_i32x4_shl(&mut self, offset: usize) -> Self::Output;
-    fn visit_i32x4_shr_s(&mut self, offset: usize) -> Self::Output;
-    fn visit_i32x4_shr_u(&mut self, offset: usize) -> Self::Output;
-    fn visit_i32x4_add(&mut self, offset: usize) -> Self::Output;
-    fn visit_i32x4_sub(&mut self, offset: usize) -> Self::Output;
-    fn visit_i32x4_mul(&mut self, offset: usize) -> Self::Output;
-    fn visit_i32x4_min_s(&mut self, offset: usize) -> Self::Output;
-    fn visit_i32x4_min_u(&mut self, offset: usize) -> Self::Output;
-    fn visit_i32x4_max_s(&mut self, offset: usize) -> Self::Output;
-    fn visit_i32x4_max_u(&mut self, offset: usize) -> Self::Output;
-    fn visit_i32x4_dot_i16x8_s(&mut self, offset: usize) -> Self::Output;
-    fn visit_i32x4_extmul_low_i16x8_s(&mut self, offset: usize) -> Self::Output;
-    fn visit_i32x4_extmul_high_i16x8_s(&mut self, offset: usize) -> Self::Output;
-    fn visit_i32x4_extmul_low_i16x8_u(&mut self, offset: usize) -> Self::Output;
-    fn visit_i32x4_extmul_high_i16x8_u(&mut self, offset: usize) -> Self::Output;
-    fn visit_i64x2_abs(&mut self, offset: usize) -> Self::Output;
-    fn visit_i64x2_neg(&mut self, offset: usize) -> Self::Output;
-    fn visit_i64x2_all_true(&mut self, offset: usize) -> Self::Output;
-    fn visit_i64x2_bitmask(&mut self, offset: usize) -> Self::Output;
-    fn visit_i64x2_extend_low_i32x4_s(&mut self, offset: usize) -> Self::Output;
-    fn visit_i64x2_extend_high_i32x4_s(&mut self, offset: usize) -> Self::Output;
-    fn visit_i64x2_extend_low_i32x4_u(&mut self, offset: usize) -> Self::Output;
-    fn visit_i64x2_extend_high_i32x4_u(&mut self, offset: usize) -> Self::Output;
-    fn visit_i64x2_shl(&mut self, offset: usize) -> Self::Output;
-    fn visit_i64x2_shr_s(&mut self, offset: usize) -> Self::Output;
-    fn visit_i64x2_shr_u(&mut self, offset: usize) -> Self::Output;
-    fn visit_i64x2_add(&mut self, offset: usize) -> Self::Output;
-    fn visit_i64x2_sub(&mut self, offset: usize) -> Self::Output;
-    fn visit_i64x2_mul(&mut self, offset: usize) -> Self::Output;
-    fn visit_i64x2_extmul_low_i32x4_s(&mut self, offset: usize) -> Self::Output;
-    fn visit_i64x2_extmul_high_i32x4_s(&mut self, offset: usize) -> Self::Output;
-    fn visit_i64x2_extmul_low_i32x4_u(&mut self, offset: usize) -> Self::Output;
-    fn visit_i64x2_extmul_high_i32x4_u(&mut self, offset: usize) -> Self::Output;
-    fn visit_f32x4_ceil(&mut self, offset: usize) -> Self::Output;
-    fn visit_f32x4_floor(&mut self, offset: usize) -> Self::Output;
-    fn visit_f32x4_trunc(&mut self, offset: usize) -> Self::Output;
-    fn visit_f32x4_nearest(&mut self, offset: usize) -> Self::Output;
-    fn visit_f32x4_abs(&mut self, offset: usize) -> Self::Output;
-    fn visit_f32x4_neg(&mut self, offset: usize) -> Self::Output;
-    fn visit_f32x4_sqrt(&mut self, offset: usize) -> Self::Output;
-    fn visit_f32x4_add(&mut self, offset: usize) -> Self::Output;
-    fn visit_f32x4_sub(&mut self, offset: usize) -> Self::Output;
-    fn visit_f32x4_mul(&mut self, offset: usize) -> Self::Output;
-    fn visit_f32x4_div(&mut self, offset: usize) -> Self::Output;
-    fn visit_f32x4_min(&mut self, offset: usize) -> Self::Output;
-    fn visit_f32x4_max(&mut self, offset: usize) -> Self::Output;
-    fn visit_f32x4_pmin(&mut self, offset: usize) -> Self::Output;
-    fn visit_f32x4_pmax(&mut self, offset: usize) -> Self::Output;
-    fn visit_f64x2_ceil(&mut self, offset: usize) -> Self::Output;
-    fn visit_f64x2_floor(&mut self, offset: usize) -> Self::Output;
-    fn visit_f64x2_trunc(&mut self, offset: usize) -> Self::Output;
-    fn visit_f64x2_nearest(&mut self, offset: usize) -> Self::Output;
-    fn visit_f64x2_abs(&mut self, offset: usize) -> Self::Output;
-    fn visit_f64x2_neg(&mut self, offset: usize) -> Self::Output;
-    fn visit_f64x2_sqrt(&mut self, offset: usize) -> Self::Output;
-    fn visit_f64x2_add(&mut self, offset: usize) -> Self::Output;
-    fn visit_f64x2_sub(&mut self, offset: usize) -> Self::Output;
-    fn visit_f64x2_mul(&mut self, offset: usize) -> Self::Output;
-    fn visit_f64x2_div(&mut self, offset: usize) -> Self::Output;
-    fn visit_f64x2_min(&mut self, offset: usize) -> Self::Output;
-    fn visit_f64x2_max(&mut self, offset: usize) -> Self::Output;
-    fn visit_f64x2_pmin(&mut self, offset: usize) -> Self::Output;
-    fn visit_f64x2_pmax(&mut self, offset: usize) -> Self::Output;
-    fn visit_f32x4_relaxed_min(&mut self, offset: usize) -> Self::Output;
-    fn visit_f32x4_relaxed_max(&mut self, offset: usize) -> Self::Output;
-    fn visit_f64x2_relaxed_min(&mut self, offset: usize) -> Self::Output;
-    fn visit_f64x2_relaxed_max(&mut self, offset: usize) -> Self::Output;
-    fn visit_f32x4_demote_f64x2_zero(&mut self, offset: usize) -> Self::Output;
-    fn visit_f64x2_promote_low_f32x4(&mut self, offset: usize) -> Self::Output;
-    fn visit_f64x2_convert_low_i32x4_s(&mut self, offset: usize) -> Self::Output;
-    fn visit_f64x2_convert_low_i32x4_u(&mut self, offset: usize) -> Self::Output;
-    fn visit_i32x4_trunc_sat_f32x4_s(&mut self, offset: usize) -> Self::Output;
-    fn visit_i32x4_trunc_sat_f32x4_u(&mut self, offset: usize) -> Self::Output;
-    fn visit_i32x4_trunc_sat_f64x2_s_zero(&mut self, offset: usize) -> Self::Output;
-    fn visit_i32x4_trunc_sat_f64x2_u_zero(&mut self, offset: usize) -> Self::Output;
-    fn visit_f32x4_convert_i32x4_s(&mut self, offset: usize) -> Self::Output;
-    fn visit_f32x4_convert_i32x4_u(&mut self, offset: usize) -> Self::Output;
-    fn visit_i32x4_relaxed_trunc_sat_f32x4_s(&mut self, offset: usize) -> Self::Output;
-    fn visit_i32x4_relaxed_trunc_sat_f32x4_u(&mut self, offset: usize) -> Self::Output;
-    fn visit_i32x4_relaxed_trunc_sat_f64x2_s_zero(&mut self, offset: usize) -> Self::Output;
-    fn visit_i32x4_relaxed_trunc_sat_f64x2_u_zero(&mut self, offset: usize) -> Self::Output;
-    fn visit_f32x4_fma(&mut self, offset: usize) -> Self::Output;
-    fn visit_f32x4_fms(&mut self, offset: usize) -> Self::Output;
-    fn visit_f64x2_fma(&mut self, offset: usize) -> Self::Output;
-    fn visit_f64x2_fms(&mut self, offset: usize) -> Self::Output;
-    fn visit_i8x16_laneselect(&mut self, offset: usize) -> Self::Output;
-    fn visit_i16x8_laneselect(&mut self, offset: usize) -> Self::Output;
-    fn visit_i32x4_laneselect(&mut self, offset: usize) -> Self::Output;
-    fn visit_i64x2_laneselect(&mut self, offset: usize) -> Self::Output;
-    fn visit_i8x16_relaxed_swizzle(&mut self, offset: usize) -> Self::Output;
-=======
     for_each_operator!(define_visit_operator);
->>>>>>> c9facaa6
 }