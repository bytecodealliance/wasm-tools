--- conflicted
+++ resolved
@@ -4,7 +4,10 @@
 use std::fs;
 use std::path::Path;
 use std::path::PathBuf;
-use wasmparser::{DataKind, ElementKind, HeapType, Parser, Payload, ValType, Validator, VisitOperator, WasmFeatures};
+use wasmparser::{
+    DataKind, ElementKind, HeapType, Parser, Payload, ValType, Validator, VisitOperator,
+    WasmFeatures,
+};
 
 /// A benchmark input.
 pub struct BenchmarkInput {
@@ -251,11 +254,8 @@
             mutable_global: true,
             saturating_float_to_int: true,
             sign_extension: true,
-<<<<<<< HEAD
             function_references: true,
-=======
             memory_control: true,
->>>>>>> bdbd3159
         })
     }
 
