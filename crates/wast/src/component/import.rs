--- conflicted
+++ resolved
@@ -100,25 +100,25 @@
 impl<'a> Parse<'a> for ImplementationImport<'a> {
   fn parse(parser: Parser<'a>) -> Result<Self> {
     let mut kind = ImplementationImportKinds::Unknown;
-    let is_reg_import = parser.peek::<LParen>();
+    let is_reg_import = parser.peek::<LParen>()?;
     let mut integrity = None;
     let mut range = None;
     if is_reg_import {
       let name = parser.parens(|p| {
-        if p.peek::<kw::locked>() {
+        if p.peek::<kw::locked>()? {
           p.parse::<kw::locked>()?;
           kind = ImplementationImportKinds::Locked;
           let parsed_name = p.parse();
-          if p.peek::<kw::integrity>() {
+          if p.peek::<kw::integrity>()? {
             p.parse::<kw::integrity>()?;
             integrity = Some(p.parse()?);
           }
           parsed_name
-        } else if p.peek::<kw::unlocked>() {
+        } else if p.peek::<kw::unlocked>()? {
           p.parse::<kw::unlocked>()?;
           kind = ImplementationImportKinds::Unlocked;
           let parsed_name = p.parse();
-          if p.peek::<kw::range>() {
+          if p.peek::<kw::range>()? {
             p.parse::<kw::range>()?;
             range = Some(p.parse()?);
           }
@@ -148,20 +148,20 @@
     let name = parser.parse()?;
 
     let location = parser.parens(|p| {
-      if p.peek::<kw::url>() {
+      if p.peek::<kw::url>()? {
         p.parse::<kw::url>()?;
         kind = ImplementationImportKinds::Url;
         let parsed_location = p.parse();
-        if p.peek::<kw::integrity>() {
+        if p.peek::<kw::integrity>()? {
           p.parse::<kw::integrity>()?;
           integrity = Some(p.parse()?);
         }
         parsed_location
-      } else if p.peek::<kw::relative>() {
+      } else if p.peek::<kw::relative>()? {
         p.parse::<kw::relative>()?;
         kind = ImplementationImportKinds::Relative;
         let parsed_location = p.parse();
-        if p.peek::<kw::integrity>() {
+        if p.peek::<kw::integrity>()? {
           p.parse::<kw::integrity>()?;
           integrity = Some(p.parse()?);
         }
@@ -189,13 +189,13 @@
 }
 
 impl Peek for ImplementationImport<'_> {
-  fn peek(cursor: Cursor) -> bool {
+  fn peek(cursor: Cursor) -> Result<bool> {
       match cursor.keyword() {
-        Some(("relative", _)) => true,
-        Some(("url", _)) => true,
-        Some(("locked", _)) => true,
-        Some(("unlocked", _)) => true,
-        _ => false
+        Ok(Some(("relative", _))) => Ok(true),
+        Ok(Some(("url", _))) => Ok(true),
+        Ok(Some(("locked", _))) => Ok(true),
+        Ok(Some(("unlocked", _))) => Ok(true),
+        _ => Ok(false)
       }
   }
 
@@ -206,26 +206,21 @@
 
 impl<'a> Parse<'a> for ComponentExternName<'a> {
     fn parse(parser: Parser<'a>) -> Result<Self> {
-<<<<<<< HEAD
-        if parser.peek::<LParen>() {
-            if parser.peek2::<kw::interface>() {
+        if parser.peek::<LParen>()? {
+            if parser.peek2::<kw::interface>()? {
               return Ok(ComponentExternName::Interface(parser.parens(|p| {
-=======
-        if parser.peek::<LParen>()? {
-            Ok(ComponentExternName::Interface(parser.parens(|p| {
->>>>>>> 188de0fd
                 p.parse::<kw::interface>()?;
                 p.parse()
               })?))
-            } else if parser.peek2::<kw::locked>() || parser.peek2::<kw::unlocked>() {
+            } else if parser.peek2::<kw::locked>()? || parser.peek2::<kw::unlocked>()? {
               let impl_import = parser.parse::<ImplementationImport>()?;
               return Ok(ComponentExternName::Implementation(impl_import))
             } else {
               return Err(parser.error("Unknown Import Kind"))
             }
         } else {
-          if parser.peek2::<LParen>() {
-            if parser.peek3::<ImplementationImport>() {
+          if parser.peek2::<LParen>()? {
+            if parser.peek3::<ImplementationImport>()? {
               let impl_import = parser.parse::<ImplementationImport>()?;
               return Ok(ComponentExternName::Implementation(impl_import))
             } 
