use anyhow::{anyhow, bail, Context, Result};
use indexmap::{IndexMap, IndexSet};
use std::collections::HashMap;
use std::mem;
use wasmparser::{
    names::{KebabName, KebabNameKind},
    types, ComponentExport, ComponentExternalKind, ComponentImport, ComponentImportName, Parser,
    Payload, PrimitiveValType, ValidPayload, Validator, WasmFeatures,
};
use wit_parser::*;

use crate::encoding::docs::{PackageDocs, PACKAGE_DOCS_SECTION_NAME};

/// Represents information about a decoded WebAssembly component.
struct ComponentInfo<'a> {
    /// Wasmparser-defined type information learned after a component is fully
    /// validated.
    types: types::Types,
    /// List of all imports and exports from this component.
<<<<<<< HEAD
    externs: Vec<(ComponentImportName<'a>, Extern<'a>)>,
=======
    externs: Vec<(ComponentExternName<'a>, Extern<'a>)>,
    /// Decoded package docs
    package_docs: Option<PackageDocs>,
>>>>>>> 2ebe0d87
}

enum Extern<'a> {
    Import(ComponentImport<'a>),
    Export(ComponentExport<'a>),
}

impl<'a> ComponentInfo<'a> {
    /// Creates a new component info by parsing the given WebAssembly component bytes.
    fn new(bytes: &'a [u8]) -> Result<Self> {
        let mut validator = Validator::new_with_features(WasmFeatures {
            component_model: true,
            ..Default::default()
        });
        let mut externs = Vec::new();
        let mut depth = 1;
        let mut types = None;
        let mut package_docs = None;

        for payload in Parser::new(0).parse_all(bytes) {
            let payload = payload?;
            match validator.payload(&payload)? {
                ValidPayload::Ok => {}
                ValidPayload::Parser(_) => depth += 1,
                ValidPayload::End(t) => {
                    depth -= 1;
                    if depth == 0 {
                        types = Some(t);
                    }
                }
                ValidPayload::Func(..) => {}
            }

            match payload {
                Payload::ComponentImportSection(s) if depth == 1 => {
                    for import in s {
                        let import = import?;
                        externs.push((import.name, Extern::Import(import)));
                    }
                }
                Payload::ComponentExportSection(s) if depth == 1 => {
                    for export in s {
                        let export = export?;
                        externs.push((export.name.into(), Extern::Export(export)));
                    }
                }
                Payload::CustomSection(s) if s.name() == PACKAGE_DOCS_SECTION_NAME => {
                    if package_docs.is_some() {
                        bail!("multiple {PACKAGE_DOCS_SECTION_NAME:?} sections");
                    }
                    package_docs = Some(PackageDocs::decode(s.data())?);
                }
                _ => {}
            }
        }
        Ok(Self {
            types: types.unwrap(),
            externs,
            package_docs,
        })
    }

    fn is_wit_package(&self) -> bool {
        // all wit package exports must be component types, and there must be at
        // least one
        !self.externs.is_empty()
            && self.externs.iter().all(|(_, item)| {
                let export = match item {
                    Extern::Export(e) => e,
                    _ => return false,
                };
                match export.kind {
                    ComponentExternalKind::Type => matches!(
                        &self.types[self.types.component_type_at(export.index)],
                        types::Type::Component(_)
                    ),
                    _ => false,
                }
            })
    }

    fn decode_wit_package(&self) -> Result<(Resolve, PackageId)> {
        assert!(self.is_wit_package());
        let resolve = Resolve::default();
        let mut decoder = WitPackageDecoder {
            resolve,
            info: self,
            type_map: HashMap::new(),
            foreign_packages: Default::default(),
            iface_to_package_index: Default::default(),
            named_interfaces: Default::default(),
            resources: Default::default(),
        };

        let mut pkg = None;
        for (name, item) in self.externs.iter() {
            let export = match item {
                Extern::Export(e) => e,
                _ => unreachable!(),
            };
            let id = self.types.component_type_at(export.index);
            let ty = self.types[id].unwrap_component();
            if pkg.is_some() {
                bail!("more than one top-level exported component type found");
            }
            let name = KebabName::from_import(*name, 0).unwrap();
            pkg = Some(
                decoder
                    .decode_package(&name, ty)
                    .with_context(|| format!("failed to decode document `{name}`"))?,
            );
        }

        let pkg = pkg.ok_or_else(|| anyhow!("no exported component type found"))?;
        let (mut resolve, package) = decoder.finish(pkg);
        if let Some(package_docs) = &self.package_docs {
            package_docs.inject(&mut resolve, package)?;
        }
        Ok((resolve, package))
    }

    fn decode_component(&self) -> Result<(Resolve, WorldId)> {
        assert!(!self.is_wit_package());
        let mut resolve = Resolve::default();
        // Note that this name is arbitrarily chosen. We may one day perhaps
        // want to encode this in the component binary format itself, but for
        // now it shouldn't be an issue to have a defaulted name here.
        let world_name = "root";
        let world = resolve.worlds.alloc(World {
            name: world_name.to_string(),
            docs: Default::default(),
            imports: Default::default(),
            exports: Default::default(),
            package: None,
            includes: Default::default(),
            include_names: Default::default(),
        });
        let mut decoder = WitPackageDecoder {
            resolve,
            info: self,
            type_map: HashMap::new(),
            foreign_packages: Default::default(),
            iface_to_package_index: Default::default(),
            named_interfaces: Default::default(),
            resources: Default::default(),
        };
        let mut package = Package {
            // Similar to `world_name` above this is arbitrarily chosen as it's
            // not otherwise encoded in a binary component. This theoretically
            // shouldn't cause issues, however.
            name: PackageName {
                namespace: "root".to_string(),
                version: None,
                name: "component".to_string(),
            },
            docs: Default::default(),
            worlds: [(world_name.to_string(), world)].into_iter().collect(),
            interfaces: Default::default(),
        };

        for (_name, item) in self.externs.iter() {
            match item {
                Extern::Import(import) => {
                    decoder.decode_component_import(import, world, &mut package)?
                }
                Extern::Export(export) => {
                    decoder.decode_component_export(export, world, &mut package)?
                }
            }
        }

        let (resolve, _) = decoder.finish(package);
        Ok((resolve, world))
    }
}

/// Result of the [`decode`] function.
pub enum DecodedWasm {
    /// The input to [`decode`] was a binary-encoded WIT package.
    ///
    /// The full resolve graph is here plus the identifier of the package that
    /// was encoded. Note that other packages may be within the resolve if this
    /// package refers to foreign packages.
    WitPackage(Resolve, PackageId),

    /// The input to [`decode`] was a component and its interface is specified
    /// by the world here.
    Component(Resolve, WorldId),
}

impl DecodedWasm {
    /// Returns the [`Resolve`] for WIT types contained.
    pub fn resolve(&self) -> &Resolve {
        match self {
            DecodedWasm::WitPackage(resolve, _) => resolve,
            DecodedWasm::Component(resolve, _) => resolve,
        }
    }

    /// Returns the main package of what was decoded.
    pub fn package(&self) -> PackageId {
        match self {
            DecodedWasm::WitPackage(_, id) => *id,
            DecodedWasm::Component(resolve, world) => resolve.worlds[*world].package.unwrap(),
        }
    }
}

/// Decodes an in-memory WebAssembly binary into a WIT [`Resolve`] and
/// associated metadata.
///
/// The WebAssembly binary provided here can either be a
/// WIT-package-encoded-as-binary or an actual component itself. A [`Resolve`]
/// is always created and the return value indicates which was detected.
pub fn decode(bytes: &[u8]) -> Result<DecodedWasm> {
    let info = ComponentInfo::new(bytes)?;

    if info.is_wit_package() {
        log::debug!("decoding a WIT package encoded as wasm");
        let (resolve, pkg) = info.decode_wit_package()?;
        Ok(DecodedWasm::WitPackage(resolve, pkg))
    } else {
        log::debug!("inferring the WIT of a concrete component");
        let (resolve, world) = info.decode_component()?;
        Ok(DecodedWasm::Component(resolve, world))
    }
}

struct WitPackageDecoder<'a> {
    resolve: Resolve,
    info: &'a ComponentInfo<'a>,
    foreign_packages: IndexMap<String, Package>,
    iface_to_package_index: HashMap<InterfaceId, usize>,
    named_interfaces: HashMap<String, InterfaceId>,

    /// A map which tracks named resources to what their corresponding `TypeId`
    /// is. This first layer of key in this map is the owner scope of a
    /// resource, more-or-less the `world` or `interface` that it's defined
    /// within. The second layer of this map is keyed by name of the resource
    /// and points to the actual ID of the resource.
    ///
    /// This map is populated in `register_type_export`.
    resources: HashMap<TypeOwner, HashMap<String, TypeId>>,

    /// A map from a type id to what it's been translated to.
    type_map: HashMap<types::TypeId, TypeId>,
}

impl WitPackageDecoder<'_> {
    fn decode_package(&mut self, name: &KebabName, ty: &types::ComponentType) -> Result<Package> {
        // Process all imports for this package first, where imports are
        // importing from remote packages.
        for (name, ty) in ty.imports.iter() {
            let ty = match ty {
                types::ComponentEntityType::Instance(idx) => {
                    self.info.types[*idx].unwrap_component_instance()
                }
                _ => bail!("import `{name}` is not an instance"),
            };
            self.register_import(name, ty)
                .with_context(|| format!("failed to process import `{name}`"))?;
        }

        let mut package = Package {
            // The name encoded for packages must be of the form `foo:bar/wit`
            // where "wit" is just a placeholder for now. The package name in
            // this case would be `foo:bar`.
            name: match name.kind() {
                KebabNameKind::Id {
                    namespace,
                    package,
                    version,
                    interface,
                } if interface.as_str() == "wit" => PackageName {
                    namespace: namespace.to_string(),
                    name: package.to_string(),
                    version,
                },
                _ => bail!("package name is not a valid id: {name}"),
            },
            docs: Default::default(),
            interfaces: Default::default(),
            worlds: Default::default(),
        };

        for (name, ty) in ty.exports.iter() {
            match ty {
                types::ComponentEntityType::Instance(idx) => {
                    let ty = self.info.types[*idx].unwrap_component_instance();
                    self.register_interface(name.as_str(), ty, &mut package)
                        .with_context(|| format!("failed to process export `{name}`"))?;
                }
                types::ComponentEntityType::Component(idx) => {
                    let ty = self.info.types[*idx].unwrap_component();
                    self.register_world(name.as_str(), ty, &mut package)
                        .with_context(|| format!("failed to process export `{name}`"))?;
                }
                _ => bail!("component export `{name}` is not an instance or component"),
            }
        }
        Ok(package)
    }

    fn decode_component_import(
        &mut self,
        import: &ComponentImport<'_>,
        world: WorldId,
        package: &mut Package,
    ) -> Result<()> {
        let name = import.name.as_str();
        log::debug!("decoding component import `{name}`");
        let ty = self
            .info
            .types
            .component_entity_type_of_import(import.name.as_str())
            .unwrap();
        let owner = TypeOwner::World(world);
        let (name, item) = match ty {
            types::ComponentEntityType::Instance(i) => {
                let ty = self.info.types[i].unwrap_component_instance();
                let (name, id) = if name.contains('/') {
                    let id = self.register_import(name, ty)?;
                    (WorldKey::Interface(id), id)
                } else {
                    self.register_interface(name, ty, package)
                        .with_context(|| format!("failed to decode WIT from import `{name}`"))?
                };
                (name, WorldItem::Interface(id))
            }
            types::ComponentEntityType::Func(i) => {
                let ty = self.info.types[i].unwrap_component_func();
                let func = self
                    .convert_function(name, ty, owner)
                    .with_context(|| format!("failed to decode function from import `{name}`"))?;
                (WorldKey::Name(name.to_string()), WorldItem::Function(func))
            }
            types::ComponentEntityType::Type {
                referenced,
                created,
            } => {
                let id = self
                    .register_type_export(name, owner, referenced, created)
                    .with_context(|| format!("failed to decode type from export `{name}`"))?;
                (WorldKey::Name(name.to_string()), WorldItem::Type(id))
            }
            // All other imports do not form part of the component's world
            _ => return Ok(()),
        };
        self.resolve.worlds[world].imports.insert(name, item);
        Ok(())
    }

    fn decode_component_export(
        &mut self,
        export: &ComponentExport<'_>,
        world: WorldId,
        package: &mut Package,
    ) -> Result<()> {
        let name = export.name.as_str();
        log::debug!("decoding component export `{name}`");
        let types = &self.info.types;
        let ty = types.component_entity_type_of_export(name).unwrap();
        let (name, item) = match ty {
            types::ComponentEntityType::Func(i) => {
                let ty = types[i].unwrap_component_func();
                let func = self
                    .convert_function(name, ty, TypeOwner::World(world))
                    .with_context(|| format!("failed to decode function from export `{name}`"))?;

                (WorldKey::Name(name.to_string()), WorldItem::Function(func))
            }
            types::ComponentEntityType::Instance(i) => {
                let ty = types[i].unwrap_component_instance();
                let (name, id) = if name.contains('/') {
                    let id = self.register_import(name, ty)?;
                    (WorldKey::Interface(id), id)
                } else {
                    self.register_interface(name, ty, package)
                        .with_context(|| format!("failed to decode WIT from export `{name}`"))?
                };
                (name, WorldItem::Interface(id))
            }
            _ => {
                bail!("component export `{name}` was not a function or instance")
            }
        };
        self.resolve.worlds[world].exports.insert(name, item);
        Ok(())
    }

    /// Registers that the `name` provided is either imported interface from a
    /// foreign package or  referencing a previously defined interface in this
    /// package.
    ///
    /// This function will internally ensure that `name` is well-structured and
    /// will fill in any information as necessary. For example with a foreign
    /// dependency the foreign package structure, types, etc, all need to be
    /// created. For a local dependency it's instead ensured that all the types
    /// line up with the previous definitions.
    fn register_import(
        &mut self,
        name: &str,
        ty: &types::ComponentInstanceType,
    ) -> Result<InterfaceId> {
        let (is_local, interface) = match self.named_interfaces.get(name) {
            Some(id) => (true, *id),
            None => (false, self.extract_dep_interface(name)?),
        };
        let owner = TypeOwner::Interface(interface);
        for (name, ty) in ty.exports.iter() {
            log::debug!("decoding import instance export `{name}`");
            match *ty {
                types::ComponentEntityType::Type {
                    referenced,
                    created,
                } => {
                    match self.resolve.interfaces[interface]
                        .types
                        .get(name.as_str())
                        .copied()
                    {
                        // If this name is already defined as a type in the
                        // specified interface then that's ok. For package-local
                        // interfaces that's expected since the interface was
                        // fully defined. For remote interfaces it means we're
                        // using something that was already used elsewhere. In
                        // both cases continue along.
                        //
                        // Notably for the remotely defined case this will also
                        // walk over the structure of the type and register
                        // internal wasmparser ids with wit-parser ids. This is
                        // necessary to ensure that anonymous types like
                        // `list<u8>` defined in original definitions are
                        // unified with anonymous types when duplicated inside
                        // of worlds. Overall this prevents, for example, extra
                        // `list<u8>` types from popping up when decoding. This
                        // is not strictly necessary but assists with
                        // roundtripping assertions during fuzzing.
                        Some(id) => {
                            log::debug!("type already exist");
                            match &self.info.types[referenced] {
                                types::Type::Defined(ty) => self.register_defined(id, ty)?,
                                types::Type::Resource(_) => {}
                                _ => unreachable!(),
                            }
                            let prev = self.type_map.insert(created, id);
                            assert!(prev.is_none());
                        }

                        // If the name is not defined, however, then there's two
                        // possibilities:
                        //
                        // * For package-local interfaces this is an error
                        //   because the package-local interface defined
                        //   everything already and this is referencing
                        //   something that isn't defined.
                        //
                        // * For remote interfaces they're never fully declared
                        //   so it's lazily filled in here. This means that the
                        //   view of remote interfaces ends up being the minimal
                        //   slice needed for this resolve, which is what's
                        //   intended.
                        None => {
                            if is_local {
                                bail!("instance type export `{name}` not defined in interface");
                            }
                            let id = self.register_type_export(
                                name.as_str(),
                                owner,
                                referenced,
                                created,
                            )?;
                            let prev = self.resolve.interfaces[interface]
                                .types
                                .insert(name.to_string(), id);
                            assert!(prev.is_none());
                        }
                    }
                }

                // This has similar logic to types above where we lazily fill in
                // functions for remote dependencies and otherwise assert
                // they're already defined for local dependencies.
                types::ComponentEntityType::Func(ty) => {
                    let def = self.info.types[ty].unwrap_component_func();
                    if self.resolve.interfaces[interface]
                        .functions
                        .contains_key(name.as_str())
                    {
                        // TODO: should ideally verify that function signatures
                        // match.
                        continue;
                    }
                    if is_local {
                        bail!("instance function export `{name}` not defined in interface");
                    }
                    let func = self.convert_function(name.as_str(), def, owner)?;
                    let prev = self.resolve.interfaces[interface]
                        .functions
                        .insert(name.to_string(), func);
                    assert!(prev.is_none());
                }

                _ => bail!("instance type export `{name}` is not a type"),
            }
        }

        Ok(interface)
    }

    fn find_alias(&self, id: types::TypeId) -> Option<TypeId> {
        // Consult `type_map` for `referenced` or anything in its
        // chain of aliases to determine what it maps to. This may
        // bottom out in `None` in the case that this type is
        // just now being defined, but this should otherwise follow
        // chains of aliases to determine what exactly this was a
        // `use` of if it exists.
        let mut prev = None;
        let mut cur = id;
        while prev.is_none() {
            prev = self.type_map.get(&cur).copied();
            cur = match self.info.types.peel_alias(cur) {
                Some(next) => next,
                None => break,
            };
        }
        prev
    }

    /// This will parse the `name_string` as a component model ID string and
    /// ensure that there's an `InterfaceId` corresponding to its components.
    fn extract_dep_interface(&mut self, name_string: &str) -> Result<InterfaceId> {
        let import_name = if name_string.contains('/') {
            ComponentImportName::Interface(name_string)
        } else {
            ComponentImportName::Kebab(name_string)
        };
        let name = KebabName::from_import(import_name, 0).unwrap();
        let (namespace, name, version, interface) = match name.kind() {
            KebabNameKind::Id {
                namespace,
                package,
                version,
                interface,
            } => (namespace, package, version, interface),
            _ => bail!("package name is not a valid id: {name_string}"),
        };
        let package_name = PackageName {
            name: name.to_string(),
            namespace: namespace.to_string(),
            version,
        };
        // Lazily create a `Package` as necessary, along with the interface.
        let package = self
            .foreign_packages
            .entry(package_name.to_string())
            .or_insert_with(|| Package {
                name: package_name.clone(),
                docs: Default::default(),
                interfaces: Default::default(),
                worlds: Default::default(),
            });
        let interface = *package
            .interfaces
            .entry(interface.to_string())
            .or_insert_with(|| {
                self.resolve.interfaces.alloc(Interface {
                    name: Some(interface.to_string()),
                    docs: Default::default(),
                    types: IndexMap::default(),
                    functions: IndexMap::new(),
                    package: None,
                })
            });

        // Record a mapping of which foreign package this interface belongs to
        self.iface_to_package_index.insert(
            interface,
            self.foreign_packages
                .get_full(&package_name.to_string())
                .unwrap()
                .0,
        );
        Ok(interface)
    }

    /// A general-purpose helper function to translate a component instance
    /// into a WIT interface.
    ///
    /// This is one of the main workhorses of this module. This handles
    /// interfaces both at the type level, for concrete components, and
    /// internally within worlds as well.
    ///
    /// The `name` provided is the contextual ID or name of the interface. This
    /// could be a kebab-name in the case of a world import or export or it can
    /// also be an ID. This is used to guide insertion into various maps.
    ///
    /// The `ty` provided is the actual component type being decoded.
    ///
    /// The `package` is where to insert the final interface if `name` is an ID
    /// meaning it's registered as a named standalone item within the package.
    fn register_interface(
        &mut self,
        name: &str,
        ty: &types::ComponentInstanceType,
        package: &mut Package,
    ) -> Result<(WorldKey, InterfaceId)> {
        // If this interface's name is already known then that means this is an
        // interface that's both imported and exported.  Use `register_import`
        // to draw connections between types and this interface's types.
        if self.named_interfaces.contains_key(name) {
            let id = self.register_import(name, ty)?;
            return Ok((WorldKey::Interface(id), id));
        }

        // If this is a bare kebab-name for an interface then the interface's
        // listed name is `None` and the name goes out through the key.
        // Otherwise this name is extracted from `name` interpreted as an ID.
        let interface_name = self.extract_interface_name_from_kebab_name(name)?;

        let mut interface = Interface {
            name: interface_name.clone(),
            docs: Default::default(),
            types: IndexMap::default(),
            functions: IndexMap::new(),
            package: None,
        };

        let owner = TypeOwner::Interface(self.resolve.interfaces.next_id());
        for (name, ty) in ty.exports.iter() {
            match *ty {
                types::ComponentEntityType::Type {
                    referenced,
                    created,
                } => {
                    let ty = self
                        .register_type_export(name.as_str(), owner, referenced, created)
                        .with_context(|| format!("failed to register type export '{name}'"))?;
                    let prev = interface.types.insert(name.to_string(), ty);
                    assert!(prev.is_none());
                }

                types::ComponentEntityType::Func(ty) => {
                    let ty = self.info.types[ty].unwrap_component_func();
                    let func = self
                        .convert_function(name.as_str(), ty, owner)
                        .with_context(|| format!("failed to convert function '{name}'"))?;
                    let prev = interface.functions.insert(name.to_string(), func);
                    assert!(prev.is_none());
                }
                _ => bail!("instance type export `{name}` is not a type or function"),
            };
        }
        let id = self.resolve.interfaces.alloc(interface);
        let key = match interface_name {
            // If this interface is named then it's part of the package, so
            // insert it. Additionally register it in `named_interfaces` so
            // further use comes back to this original definition.
            Some(interface_name) => {
                let prev = package.interfaces.insert(interface_name, id);
                assert!(prev.is_none(), "duplicate interface added for {name:?}");
                let prev = self.named_interfaces.insert(name.to_string(), id);
                assert!(prev.is_none());
                WorldKey::Interface(id)
            }

            // If this interface isn't named then its key is always a
            // kebab-name.
            None => WorldKey::Name(name.to_string()),
        };
        Ok((key, id))
    }

    fn extract_interface_name_from_kebab_name(&self, name: &str) -> Result<Option<String>> {
        let import_name = if name.contains('/') {
            ComponentImportName::Interface(name)
        } else {
            ComponentImportName::Kebab(name)
        };
        let kebab_name = KebabName::from_import(import_name, 0);
        match kebab_name.as_ref().map(|k| k.kind()) {
            Ok(KebabNameKind::Id { interface, .. }) => Ok(Some(interface.to_string())),
            Ok(KebabNameKind::Normal(_name)) => Ok(None),
            _ => bail!("cannot extract item name from: {name}"),
        }
    }

    fn register_type_export(
        &mut self,
        name: &str,
        owner: TypeOwner,
        referenced: types::TypeId,
        created: types::TypeId,
    ) -> Result<TypeId> {
        let kind = match self.find_alias(referenced) {
            // If this `TypeId` points to a type which has
            // previously been defined, meaning we're aliasing a
            // prior definition.
            Some(prev) => {
                log::debug!("type export for `{name}` is an alias");
                TypeDefKind::Type(Type::Id(prev))
            }

            // ... or this `TypeId`'s source definition has never
            // been seen before, so declare the full type.
            None => {
                log::debug!("type export for `{name}` is a new type");
                match &self.info.types[referenced] {
                    types::Type::Defined(ty) => self
                        .convert_defined(ty)
                        .context("failed to convert unaliased type")?,
                    types::Type::Resource(_) => TypeDefKind::Resource,
                    _ => unreachable!(),
                }
            }
        };
        let ty = self.resolve.types.alloc(TypeDef {
            name: Some(name.to_string()),
            kind,
            docs: Default::default(),
            owner,
        });

        // If this is a resource then doubly-register it in `self.resources` so
        // the ID allocated here can be looked up via name later on during
        // `convert_function`.
        if let TypeDefKind::Resource = self.resolve.types[ty].kind {
            let prev = self
                .resources
                .entry(owner)
                .or_insert(HashMap::new())
                .insert(name.to_string(), ty);
            assert!(prev.is_none());
        }

        let prev = self.type_map.insert(created, ty);
        assert!(prev.is_none());
        Ok(ty)
    }

    fn register_world(
        &mut self,
        name: &str,
        ty: &types::ComponentType,
        package: &mut Package,
    ) -> Result<WorldId> {
        let name = self
            .extract_interface_name_from_kebab_name(name)?
            .context("expected world name to have an ID form")?;
        let mut world = World {
            name: name.clone(),
            docs: Default::default(),
            imports: Default::default(),
            exports: Default::default(),
            includes: Default::default(),
            include_names: Default::default(),
            package: None,
        };

        let owner = TypeOwner::World(self.resolve.worlds.next_id());
        for (name, ty) in ty.imports.iter() {
            let (name, item) = match ty {
                types::ComponentEntityType::Instance(idx) => {
                    let ty = self.info.types[*idx].unwrap_component_instance();
                    let (name, id) = if name.contains('/') {
                        // If a name is an interface import then it is either to
                        // a package-local or foreign interface, and both
                        // situations are handled in `register_import`.
                        let id = self.register_import(name, ty)?;
                        (WorldKey::Interface(id), id)
                    } else {
                        // A plain kebab-name indicates an inline interface that
                        // wasn't declared explicitly elsewhere with a name, and
                        // `register_interface` will create a new `Interface`
                        // with no name.
                        self.register_interface(name, ty, package)?
                    };
                    (name, WorldItem::Interface(id))
                }
                types::ComponentEntityType::Type {
                    created,
                    referenced,
                } => {
                    let ty =
                        self.register_type_export(name.as_str(), owner, *referenced, *created)?;
                    (WorldKey::Name(name.to_string()), WorldItem::Type(ty))
                }
                types::ComponentEntityType::Func(idx) => {
                    let ty = self.info.types[*idx].unwrap_component_func();
                    let func = self.convert_function(name.as_str(), ty, owner)?;
                    (WorldKey::Name(name.to_string()), WorldItem::Function(func))
                }
                _ => bail!("component import `{name}` is not an instance, func, or type"),
            };
            world.imports.insert(name, item);
        }

        for (name, ty) in ty.exports.iter() {
            let (name, item) = match ty {
                types::ComponentEntityType::Instance(idx) => {
                    let ty = self.info.types[*idx].unwrap_component_instance();
                    let (name, id) = if name.contains('/') {
                        // Note that despite this being an export this is
                        // calling `register_import`. With a URL this interface
                        // must have been previously defined so this will
                        // trigger the logic of either filling in a remotely
                        // defined interface or connecting items to local
                        // definitions of our own interface.
                        let id = self.register_import(name, ty)?;
                        (WorldKey::Interface(id), id)
                    } else {
                        self.register_interface(name, ty, package)?
                    };
                    (name, WorldItem::Interface(id))
                }

                types::ComponentEntityType::Func(idx) => {
                    let ty = self.info.types[*idx].unwrap_component_func();
                    let func = self.convert_function(name.as_str(), ty, owner)?;
                    (WorldKey::Name(name.to_string()), WorldItem::Function(func))
                }

                _ => bail!("component export `{name}` is not an instance or function"),
            };
            world.exports.insert(name, item);
        }
        let id = self.resolve.worlds.alloc(world);
        let prev = package.worlds.insert(name, id);
        assert!(prev.is_none());
        Ok(id)
    }

    fn convert_function(
        &mut self,
        name: &str,
        ty: &types::ComponentFuncType,
        owner: TypeOwner,
    ) -> Result<Function> {
        let name = KebabName::from_import(ComponentImportName::Kebab(name), 0).unwrap();
        let params = ty
            .params
            .iter()
            .map(|(name, ty)| Ok((name.to_string(), self.convert_valtype(ty)?)))
            .collect::<Result<Vec<_>>>()
            .context("failed to convert params")?;
        let results = if ty.results.len() == 1 && ty.results[0].0.is_none() {
            Results::Anon(
                self.convert_valtype(&ty.results[0].1)
                    .context("failed to convert anonymous result type")?,
            )
        } else {
            Results::Named(
                ty.results
                    .iter()
                    .map(|(name, ty)| {
                        Ok((
                            name.as_ref().unwrap().to_string(),
                            self.convert_valtype(ty)?,
                        ))
                    })
                    .collect::<Result<Vec<_>>>()
                    .context("failed to convert named result types")?,
            )
        };
        Ok(Function {
            docs: Default::default(),
            kind: match name.kind() {
                KebabNameKind::Normal(_) => FunctionKind::Freestanding,
                KebabNameKind::Constructor(resource) => {
                    FunctionKind::Constructor(self.resources[&owner][resource.as_str()])
                }
                KebabNameKind::Method { resource, .. } => {
                    FunctionKind::Method(self.resources[&owner][resource.as_str()])
                }
                KebabNameKind::Static { resource, .. } => {
                    FunctionKind::Static(self.resources[&owner][resource.as_str()])
                }

                // Functions shouldn't have ID-based names at this time.
                KebabNameKind::Id { .. } => unreachable!(),
                KebabNameKind::RegistryId { .. } => unreachable!(),
            },

            // Note that this name includes "name mangling" such as
            // `[method]foo.bar` which is intentional. The `FunctionKind`
            // discriminant calculated above indicates how to interpret this
            // name.
            name: name.to_string(),
            params,
            results,
        })
    }

    fn convert_valtype(&mut self, ty: &types::ComponentValType) -> Result<Type> {
        let id = match ty {
            types::ComponentValType::Primitive(ty) => return Ok(self.convert_primitive(*ty)),
            types::ComponentValType::Type(id) => *id,
        };

        // Don't create duplicate types for anything previously created.
        if let Some(ret) = self.type_map.get(&id) {
            return Ok(Type::Id(*ret));
        }

        // Otherwise create a new `TypeDef` without a name since this is an
        // anonymous valtype. Note that this is invalid for some types so return
        // errors on those types, but eventually the `bail!` here  is
        // more-or-less unreachable due to expected validation to be added to
        // the component model binary format itself.
        let def = self.info.types[id].unwrap_defined();
        let kind = self.convert_defined(def)?;
        match &kind {
            TypeDefKind::Type(_)
            | TypeDefKind::List(_)
            | TypeDefKind::Tuple(_)
            | TypeDefKind::Option(_)
            | TypeDefKind::Result(_)
            | TypeDefKind::Handle(_) => {}

            TypeDefKind::Resource
            | TypeDefKind::Record(_)
            | TypeDefKind::Enum(_)
            | TypeDefKind::Variant(_)
            | TypeDefKind::Flags(_)
            | TypeDefKind::Future(_)
            | TypeDefKind::Stream(_) => {
                bail!("unexpected unnamed type of kind '{}'", kind.as_str());
            }
            TypeDefKind::Unknown => unreachable!(),
        }
        let ty = self.resolve.types.alloc(TypeDef {
            name: None,
            docs: Default::default(),
            owner: TypeOwner::None,
            kind,
        });
        let prev = self.type_map.insert(id, ty);
        assert!(prev.is_none());
        Ok(Type::Id(ty))
    }

    /// Converts a wasmparser `ComponentDefinedType`, the definition of a type
    /// in the component model, to a WIT `TypeDefKind` to get inserted into the
    /// types arena by the caller.
    fn convert_defined(&mut self, ty: &types::ComponentDefinedType) -> Result<TypeDefKind> {
        match ty {
            types::ComponentDefinedType::Primitive(t) => {
                Ok(TypeDefKind::Type(self.convert_primitive(*t)))
            }

            types::ComponentDefinedType::List(t) => {
                let t = self.convert_valtype(t)?;
                Ok(TypeDefKind::List(t))
            }

            types::ComponentDefinedType::Tuple(t) => {
                let types = t
                    .types
                    .iter()
                    .map(|t| self.convert_valtype(t))
                    .collect::<Result<_>>()?;
                Ok(TypeDefKind::Tuple(Tuple { types }))
            }

            types::ComponentDefinedType::Option(t) => {
                let t = self.convert_valtype(t)?;
                Ok(TypeDefKind::Option(t))
            }

            types::ComponentDefinedType::Result { ok, err } => {
                let ok = match ok {
                    Some(t) => Some(self.convert_valtype(t)?),
                    None => None,
                };
                let err = match err {
                    Some(t) => Some(self.convert_valtype(t)?),
                    None => None,
                };
                Ok(TypeDefKind::Result(Result_ { ok, err }))
            }

            types::ComponentDefinedType::Record(r) => {
                let fields = r
                    .fields
                    .iter()
                    .map(|(name, ty)| {
                        Ok(Field {
                            name: name.to_string(),
                            ty: self.convert_valtype(ty).with_context(|| {
                                format!("failed to convert record field '{name}'")
                            })?,
                            docs: Default::default(),
                        })
                    })
                    .collect::<Result<_>>()?;
                Ok(TypeDefKind::Record(Record { fields }))
            }

            types::ComponentDefinedType::Variant(v) => {
                let cases = v
                    .cases
                    .iter()
                    .map(|(name, case)| {
                        if case.refines.is_some() {
                            bail!("unimplemented support for `refines`");
                        }
                        Ok(Case {
                            name: name.to_string(),
                            ty: match &case.ty {
                                Some(ty) => Some(self.convert_valtype(ty)?),
                                None => None,
                            },
                            docs: Default::default(),
                        })
                    })
                    .collect::<Result<_>>()?;
                Ok(TypeDefKind::Variant(Variant { cases }))
            }

            types::ComponentDefinedType::Flags(f) => {
                let flags = f
                    .iter()
                    .map(|name| Flag {
                        name: name.to_string(),
                        docs: Default::default(),
                    })
                    .collect();
                Ok(TypeDefKind::Flags(Flags { flags }))
            }

            types::ComponentDefinedType::Enum(e) => {
                let cases = e
                    .iter()
                    .cloned()
                    .map(|name| EnumCase {
                        name: name.into(),
                        docs: Default::default(),
                    })
                    .collect();
                Ok(TypeDefKind::Enum(Enum { cases }))
            }

            types::ComponentDefinedType::Own(id) => {
                let id = self.type_map[id];
                Ok(TypeDefKind::Handle(Handle::Own(id)))
            }

            types::ComponentDefinedType::Borrow(id) => {
                let id = self.type_map[id];
                Ok(TypeDefKind::Handle(Handle::Borrow(id)))
            }
        }
    }

    fn convert_primitive(&self, ty: PrimitiveValType) -> Type {
        match ty {
            PrimitiveValType::U8 => Type::U8,
            PrimitiveValType::S8 => Type::S8,
            PrimitiveValType::U16 => Type::U16,
            PrimitiveValType::S16 => Type::S16,
            PrimitiveValType::U32 => Type::U32,
            PrimitiveValType::S32 => Type::S32,
            PrimitiveValType::U64 => Type::U64,
            PrimitiveValType::S64 => Type::S64,
            PrimitiveValType::Bool => Type::Bool,
            PrimitiveValType::Char => Type::Char,
            PrimitiveValType::String => Type::String,
            PrimitiveValType::Float32 => Type::Float32,
            PrimitiveValType::Float64 => Type::Float64,
        }
    }

    fn register_defined(&mut self, id: TypeId, def: &types::ComponentDefinedType) -> Result<()> {
        Registrar {
            types: &self.info.types,
            type_map: &mut self.type_map,
            resolve: &self.resolve,
        }
        .defined(id, def)
    }

    /// Completes the decoding of this resolve by finalizing all packages into
    /// their topological ordering within the returned `Resolve`.
    ///
    /// Takes the root package as an argument to insert.
    fn finish(mut self, package: Package) -> (Resolve, PackageId) {
        // Build a topological ordering is then calculated by visiting all the
        // transitive dependencies of packages.
        let mut order = IndexSet::new();
        for i in 0..self.foreign_packages.len() {
            self.visit_package(i, &mut order);
        }

        // Using the topological ordering create a temporary map from
        // index-in-`foreign_packages` to index-in-`order`
        let mut idx_to_pos = vec![0; self.foreign_packages.len()];
        for (pos, idx) in order.iter().enumerate() {
            idx_to_pos[*idx] = pos;
        }
        // .. and then using `idx_to_pos` sort the `foreign_packages` array based
        // on the position it's at in the topological ordering
        let mut deps = mem::take(&mut self.foreign_packages)
            .into_iter()
            .enumerate()
            .collect::<Vec<_>>();
        deps.sort_by_key(|(idx, _)| idx_to_pos[*idx]);

        // .. and finally insert the packages, in their final topological
        // ordering, into the returned array.
        for (_idx, (_url, pkg)) in deps {
            self.insert_package(pkg);
        }

        let id = self.insert_package(package);
        assert!(self.resolve.worlds.iter().all(|(_, w)| w.package.is_some()));
        assert!(self
            .resolve
            .interfaces
            .iter()
            .all(|(_, i)| i.package.is_some()));
        (self.resolve, id)
    }

    fn insert_package(&mut self, package: Package) -> PackageId {
        let name = package.name.clone();
        let id = self.resolve.packages.alloc(package);
        let prev = self.resolve.package_names.insert(name, id);
        assert!(prev.is_none());
        for (_, iface) in self.resolve.packages[id].interfaces.iter() {
            self.resolve.interfaces[*iface].package = Some(id);
        }
        for (_, world) in self.resolve.packages[id].worlds.iter() {
            self.resolve.worlds[*world].package = Some(id);
            let world = &self.resolve.worlds[*world];
            for (name, item) in world.imports.iter().chain(world.exports.iter()) {
                if let WorldKey::Name(_) = name {
                    if let WorldItem::Interface(iface) = item {
                        self.resolve.interfaces[*iface].package = Some(id);
                    }
                }
            }
        }
        id
    }

    fn visit_package(&self, idx: usize, order: &mut IndexSet<usize>) {
        if order.contains(&idx) {
            return;
        }

        let (_name, pkg) = self.foreign_packages.get_index(idx).unwrap();
        let interfaces = pkg.interfaces.values().copied().chain(
            pkg.worlds
                .values()
                .flat_map(|w| {
                    let world = &self.resolve.worlds[*w];
                    world.imports.values().chain(world.exports.values())
                })
                .filter_map(|item| match item {
                    WorldItem::Interface(id) => Some(*id),
                    WorldItem::Function(_) | WorldItem::Type(_) => None,
                }),
        );
        for iface in interfaces {
            for dep in self.resolve.interface_direct_deps(iface) {
                let dep_idx = self.iface_to_package_index[&dep];
                if dep_idx != idx {
                    self.visit_package(dep_idx, order);
                }
            }
        }

        assert!(order.insert(idx));
    }
}

/// Helper type to register the structure of a wasm-defined type against a
/// wit-defined type.
struct Registrar<'a> {
    types: &'a types::Types,
    type_map: &'a mut HashMap<types::TypeId, TypeId>,
    resolve: &'a Resolve,
}

impl Registrar<'_> {
    /// Verifies that the wasm structure of `def` matches the wit structure of
    /// `id` and recursively registers types.
    fn defined(&mut self, id: TypeId, def: &types::ComponentDefinedType) -> Result<()> {
        match def {
            types::ComponentDefinedType::Primitive(_) => Ok(()),

            types::ComponentDefinedType::List(t) => {
                let ty = match &self.resolve.types[id].kind {
                    TypeDefKind::List(r) => r,
                    // Note that all cases below have this match and the general
                    // idea is that once a type is named or otherwise identified
                    // here there's no need to recurse. The purpose of this
                    // registrar is to build connections for anonymous types
                    // that don't otherwise have a name to ensure that they're
                    // decoded to reuse the same constructs consistently. For
                    // that reason once something is named we can bail out.
                    TypeDefKind::Type(Type::Id(_)) => return Ok(()),
                    _ => bail!("expected a list"),
                };
                self.valtype(t, ty)
            }

            types::ComponentDefinedType::Tuple(t) => {
                let ty = match &self.resolve.types[id].kind {
                    TypeDefKind::Tuple(r) => r,
                    TypeDefKind::Type(Type::Id(_)) => return Ok(()),
                    _ => bail!("expected a tuple"),
                };
                if ty.types.len() != t.types.len() {
                    bail!("mismatched number of tuple fields");
                }
                for (a, b) in t.types.iter().zip(ty.types.iter()) {
                    self.valtype(a, b)?;
                }
                Ok(())
            }

            types::ComponentDefinedType::Option(t) => {
                let ty = match &self.resolve.types[id].kind {
                    TypeDefKind::Option(r) => r,
                    TypeDefKind::Type(Type::Id(_)) => return Ok(()),
                    _ => bail!("expected an option"),
                };
                self.valtype(t, ty)
            }

            types::ComponentDefinedType::Result { ok, err } => {
                let ty = match &self.resolve.types[id].kind {
                    TypeDefKind::Result(r) => r,
                    TypeDefKind::Type(Type::Id(_)) => return Ok(()),
                    _ => bail!("expected a result"),
                };
                match (ok, &ty.ok) {
                    (Some(a), Some(b)) => self.valtype(a, b)?,
                    (None, None) => {}
                    _ => bail!("disagreement on result structure"),
                }
                match (err, &ty.err) {
                    (Some(a), Some(b)) => self.valtype(a, b)?,
                    (None, None) => {}
                    _ => bail!("disagreement on result structure"),
                }
                Ok(())
            }

            types::ComponentDefinedType::Record(def) => {
                let ty = match &self.resolve.types[id].kind {
                    TypeDefKind::Record(r) => r,
                    TypeDefKind::Type(Type::Id(_)) => return Ok(()),
                    _ => bail!("expected a record"),
                };
                if def.fields.len() != ty.fields.len() {
                    bail!("mismatched number of record fields");
                }
                for ((name, ty), field) in def.fields.iter().zip(&ty.fields) {
                    if name.as_str() != field.name {
                        bail!("mismatched field order");
                    }
                    self.valtype(ty, &field.ty)?;
                }
                Ok(())
            }

            types::ComponentDefinedType::Variant(def) => {
                let ty = match &self.resolve.types[id].kind {
                    TypeDefKind::Variant(r) => r,
                    TypeDefKind::Type(Type::Id(_)) => return Ok(()),
                    _ => bail!("expected a variant"),
                };
                if def.cases.len() != ty.cases.len() {
                    bail!("mismatched number of variant cases");
                }
                for ((name, ty), case) in def.cases.iter().zip(&ty.cases) {
                    if name.as_str() != case.name {
                        bail!("mismatched case order");
                    }
                    match (&ty.ty, &case.ty) {
                        (Some(a), Some(b)) => self.valtype(a, b)?,
                        (None, None) => {}
                        _ => bail!("disagreement on case type"),
                    }
                }
                Ok(())
            }

            // These have no recursive structure so they can bail out.
            types::ComponentDefinedType::Flags(_)
            | types::ComponentDefinedType::Enum(_)
            | types::ComponentDefinedType::Own(_)
            | types::ComponentDefinedType::Borrow(_) => Ok(()),
        }
    }

    fn valtype(&mut self, wasm: &types::ComponentValType, wit: &Type) -> Result<()> {
        let wasm = match wasm {
            types::ComponentValType::Type(wasm) => *wasm,
            types::ComponentValType::Primitive(_wasm) => {
                assert!(!matches!(wit, Type::Id(_)));
                return Ok(());
            }
        };
        let wit = match wit {
            Type::Id(id) => *id,
            _ => bail!("expected id-based type"),
        };
        let prev = match self.type_map.insert(wasm, wit) {
            Some(prev) => prev,
            None => {
                let wasm = self.types[wasm].unwrap_defined();
                return self.defined(wit, wasm);
            }
        };
        // If `wit` matches `prev` then we've just rediscovered what we already
        // knew which is that the `wasm` id maps to the `wit` id.
        //
        // If, however, `wit` is not equal to `prev` then that's more
        // interesting. Consider a component such as:
        //
        // ```wasm
        // (component
        //   (import (interface "a:b/name") (instance
        //      (type $l (list string))
        //      (type $foo (variant (case "l" $l)))
        //      (export "foo" (type (eq $foo)))
        //   ))
        //   (component $c
        //     (type $l (list string))
        //     (type $bar (variant (case "n" u16) (case "l" $l)))
        //     (export "bar" (type $bar))
        //     (type $foo (variant (case "l" $l)))
        //     (export "foo" (type $foo))
        //   )
        //   (instance $i (instantiate $c))
        //   (export (interface "a:b/name") (instance $i))
        // )
        // ```
        //
        // This roughly corresponds to:
        //
        // ```wit
        // package a:b
        //
        // interface name {
        //   variant bar {
        //     n(u16),
        //     l(list<string>),
        //   }
        //
        //   variant foo {
        //     l(list<string>),
        //   }
        // }
        //
        // world module {
        //   import name
        //   export name
        // }
        // ```
        //
        // In this situation first we'll see the `import` which records type
        // information for the `foo` type in `interface name`. Later on the full
        // picture of `interface name` becomes apparent with the export of a
        // component which has full type information. When walking over this
        // first `bar` is seen and its recursive structure.
        //
        // The problem arises when walking over the `foo` type. In this
        // situation the code path we're currently on will be hit because
        // there's a preexisting definition of `foo` from the import and it's
        // now going to be unified with what we've seen in the export. When
        // visiting the `list<string>` case of the `foo` variant this ends up
        // being different than the `list<string>` used by the `bar` variant. The
        // reason for this is that when visiting `bar` the wasm-defined `(list
        // string)` hasn't been seen before so a new type is allocated. Later
        // though this same wasm type is unified with the first `(list string)`
        // type in the `import`.
        //
        // All-in-all this ends up meaning that it's possible for `prev` to not
        // match `wit`. In this situation it means the decoded WIT interface
        // will have duplicate definitions of `list<string>`. This is,
        // theoretically, not that big of a problem because the same underlying
        // definition is still there and the meaning of the type is the same.
        // This can, however, perhaps be a problem for consumers where it's
        // assumed that all `list<string>` are equal and there's only one. For
        // example a bindings generator for C may assume that `list<string>`
        // will only appear once and generate a single name for it, but with two
        // different types in play here it may generate two types of the same
        // name (or something like that).
        //
        // For now though this is left for a future refactoring. Fixing this
        // issue would require tracking anonymous types during type translation
        // so the decoding process for the `bar` export would reuse the
        // `list<string>` type created from decoding the `foo` import. That's
        // somewhat nontrivial at this time, so it's left for a future
        // refactoring.
        let _ = prev;
        Ok(())
    }
}<|MERGE_RESOLUTION|>--- conflicted
+++ resolved
@@ -17,13 +17,9 @@
     /// validated.
     types: types::Types,
     /// List of all imports and exports from this component.
-<<<<<<< HEAD
     externs: Vec<(ComponentImportName<'a>, Extern<'a>)>,
-=======
-    externs: Vec<(ComponentExternName<'a>, Extern<'a>)>,
     /// Decoded package docs
     package_docs: Option<PackageDocs>,
->>>>>>> 2ebe0d87
 }
 
 enum Extern<'a> {
