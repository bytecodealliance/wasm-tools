--- conflicted
+++ resolved
@@ -1138,21 +1138,21 @@
                 }
             }
             self.result.push(' ');
-<<<<<<< HEAD
-            if items_reader.uses_exprs() {
-                self.print_reftype(elem.ty)?;
-            } else {
-                // This is semantically different from funcref in that
-                // it allows and forces index abbreviations rather than full
-                // reference expressions
-                self.result.push_str("func");
-            }
-            for _ in 0..items_reader.get_count() {
-                self.result.push(' ');
-                match items_reader.read()? {
-                    ElementItem::Expr(expr) => self.print_const_expr_sugar(state, &expr, "item")?,
-                    ElementItem::Func(idx) => self.print_idx(&state.core.func_names, idx)?,
-=======
+
+            // TODO(dhil): clean up
+            // if items_reader.uses_exprs() {
+            //     self.print_reftype(elem.ty)?;
+            // } else {
+            //     // This is semantically different from funcref in that
+            //     // it allows and forces index abbreviations rather than full
+            //     // reference expressions
+            //     self.result.push_str("func");
+            // }
+            // for _ in 0..items_reader.get_count() {
+            //     self.result.push(' ');
+            //     match items_reader.read()? {
+            //         ElementItem::Expr(expr) => self.print_const_expr_sugar(state, &expr, "item")?,
+            //         ElementItem::Func(idx) => self.print_idx(&state.core.func_names, idx)?,
             match elem.items {
                 ElementItems::Functions(reader) => {
                     self.print_reftype(elem.ty)?;
@@ -1162,12 +1162,11 @@
                     }
                 }
                 ElementItems::Expressions(reader) => {
-                    self.print_valtype(elem.ty)?;
+                    self.print_reftype(elem.ty)?;
                     for expr in reader {
                         self.result.push(' ');
                         self.print_const_expr_sugar(state, &expr?, "item")?
                     }
->>>>>>> 24375810
                 }
             }
             self.end_group();
