--- conflicted
+++ resolved
@@ -233,10 +233,6 @@
                         ComponentTypeDef::Function(_) => ComponentTypeKind::Func,
                         ComponentTypeDef::Value(_) => ComponentTypeKind::Value,
                         ComponentTypeDef::Interface(_) => ComponentTypeKind::Type,
-<<<<<<< HEAD
-                        // ...
-=======
->>>>>>> ad6b336e
                     });
                     me.print(end)
                 })?,
