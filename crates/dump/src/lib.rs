--- conflicted
+++ resolved
@@ -372,7 +372,6 @@
                 write!(self.state, "{:?}", n.get_name()?)?;
                 self.print(end)?;
             }
-<<<<<<< HEAD
             Name::Function(n) => self.print_name_map("function", n)?,
             Name::Local(n) => self.print_indirect_name_map("function", "local", n)?,
             Name::Label(n) => self.print_indirect_name_map("function", "label", n)?,
@@ -382,43 +381,11 @@
             Name::Global(n) => self.print_name_map("global", n)?,
             Name::Element(n) => self.print_name_map("element", n)?,
             Name::Data(n) => self.print_name_map("data", n)?,
-=======
-            Name::Function(n) => {
-                write!(self.state, "function names")?;
-                self.print(n.original_position())?;
-                let mut map = n.get_map()?;
-                write!(self.state, "{} count", map.get_count())?;
-                self.print(map.original_position())?;
-                for _ in 0..map.get_count() {
-                    write!(self.state, "{:?}", map.read()?)?;
-                    self.print(map.original_position())?;
-                }
-            }
-            Name::Local(n) => {
-                write!(self.state, "local names")?;
-                self.print(n.original_position())?;
-                let mut function_map = n.get_function_local_reader()?;
-                write!(self.state, "{} count", function_map.get_count())?;
-                self.print(function_map.original_position())?;
-                for _ in 0..function_map.get_count() {
-                    let function_names = function_map.read()?;
-                    write!(self.state, "function {} locals", function_names.func_index)?;
-                    self.print(function_names.original_position())?;
-                    let mut map = function_names.get_map()?;
-                    write!(self.state, "{} count", map.get_count())?;
-                    self.print(map.original_position())?;
-                    for _ in 0..map.get_count() {
-                        write!(self.state, "{:?}", map.read()?)?;
-                        self.print(map.original_position())?;
-                    }
-                }
-            }
             Name::Unknown { ty, range, .. } => {
                 write!(self.state, "unknown names: {}", ty)?;
                 self.print(range.start)?;
                 self.print(end)?;
             }
->>>>>>> 633b624f
         }
         Ok(())
     }
