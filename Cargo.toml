--- conflicted
+++ resolved
@@ -112,13 +112,8 @@
 cpp_demangle = { version = "0.4.0", optional = true }
 
 # Dependencies of `component`
-<<<<<<< HEAD
-wit-component = { workspace = true, optional = true, features = ['dummy-module', 'wat'] }
+wit-component = { workspace = true, optional = true, features = ['dummy-module', 'wat', 'semver-check'] }
 wit-parser = { workspace = true, optional = true, features = ['decoding', 'wat', 'serde'] }
-=======
-wit-component = { workspace = true, optional = true, features = ['dummy-module', 'wat', 'semver-check'] }
-wit-parser = { workspace = true, optional = true }
->>>>>>> 66f63feb
 wast = { workspace = true, optional = true }
 
 # Dependencies of `metadata`
