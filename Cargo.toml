--- conflicted
+++ resolved
@@ -102,29 +102,13 @@
 gimli = "0.30.0"
 id-arena = "2"
 
-<<<<<<< HEAD
-wasm-compose = { version = "0.223.0", path = "crates/wasm-compose" }
-wasm-encoder = { version = "0.223.0", path = "crates/wasm-encoder", default-features = false }
-wasm-metadata = { version = "0.223.0", path = "crates/wasm-metadata" }
-wasm-mutate = { version = "0.223.0", path = "crates/wasm-mutate" }
-wasm-shrink = { version = "0.223.0", path = "crates/wasm-shrink" }
-wasm-smith = { version = "0.223.0", path = "crates/wasm-smith" }
-wasmparser = { version = "0.223.0", path = "crates/wasmparser", default-features = false, features = ['simd'] }
-wasmprinter = { version = "0.223.0", path = "crates/wasmprinter", default-features = false }
-wast = { version = "223.0.0", path = "crates/wast", default-features = false }
-wat = { version = "1.223.0", path = "crates/wat", default-features = false }
-wit-component = { version = "0.223.0", path = "crates/wit-component" }
-wit-encoder = { version = "0.223.0", path = "crates/wit-encoder" }
-wit-parser = { version = "0.223.0", path = "crates/wit-parser" }
-wit-smith = { version = "0.223.0", path = "crates/wit-smith" }
-=======
 wasm-compose = { version = "0.224.0", path = "crates/wasm-compose" }
-wasm-encoder = { version = "0.224.0", path = "crates/wasm-encoder", default-features = false, features = ["std"] }
+wasm-encoder = { version = "0.224.0", path = "crates/wasm-encoder", default-features = false }
 wasm-metadata = { version = "0.224.0", path = "crates/wasm-metadata" }
 wasm-mutate = { version = "0.224.0", path = "crates/wasm-mutate" }
 wasm-shrink = { version = "0.224.0", path = "crates/wasm-shrink" }
 wasm-smith = { version = "0.224.0", path = "crates/wasm-smith" }
-wasmparser = { version = "0.224.0", path = "crates/wasmparser", default-features = false, features = ['std', 'simd'] }
+wasmparser = { version = "0.224.0", path = "crates/wasmparser", default-features = false, features = ['simd'] }
 wasmprinter = { version = "0.224.0", path = "crates/wasmprinter", default-features = false }
 wast = { version = "224.0.0", path = "crates/wast", default-features = false }
 wat = { version = "1.224.0", path = "crates/wat", default-features = false }
@@ -132,7 +116,6 @@
 wit-encoder = { version = "0.224.0", path = "crates/wit-encoder" }
 wit-parser = { version = "0.224.0", path = "crates/wit-parser" }
 wit-smith = { version = "0.224.0", path = "crates/wit-smith" }
->>>>>>> b2377931
 
 [dependencies]
 anyhow = { workspace = true }
