<<<<<<< HEAD
FROM centos:8

RUN cd /etc/yum.repos.d/
RUN sed -i 's/mirrorlist/#mirrorlist/g' /etc/yum.repos.d/CentOS-*
RUN sed -i 's|#baseurl=http://mirror.centos.org|baseurl=http://vault.centos.org|g' /etc/yum.repos.d/CentOS-*
=======
FROM almalinux:8
>>>>>>> ccbe0573

RUN dnf install -y git gcc

ENV PATH=$PATH:/rust/bin<|MERGE_RESOLUTION|>--- conflicted
+++ resolved
@@ -1,12 +1,4 @@
-<<<<<<< HEAD
-FROM centos:8
-
-RUN cd /etc/yum.repos.d/
-RUN sed -i 's/mirrorlist/#mirrorlist/g' /etc/yum.repos.d/CentOS-*
-RUN sed -i 's|#baseurl=http://mirror.centos.org|baseurl=http://vault.centos.org|g' /etc/yum.repos.d/CentOS-*
-=======
 FROM almalinux:8
->>>>>>> ccbe0573
 
 RUN dnf install -y git gcc
 
